# -*- coding: utf-8 -*-
"""
Created on Mon Feb 27 13:57:25 2017

@author: tyralla
"""


from __future__ import division, print_function
import os
import sys
import importlib
import unittest
import doctest
import warnings
import matplotlib

exitcode = int(os.system('python test_pyplot_backend.py'))
standard_backend_missing = exitcode in (1, 256)
if standard_backend_missing:
    matplotlib.use('Agg')
    print('The standard backend of matplotlib does not seem to be available '
          'on the current system.  Possibly, because you are working on a web '
          'server.  Instead, the widely available backend `Agg` is selected.')


# Priorise site-packages (on Debian-based Linux distributions as Ubuntu
# also dist-packages) in the import order to make sure, the following
# imports refer to the newly build hydpy package on the respective computer.
paths = [path for path in sys.path if path.endswith('-packages')]
for path in paths:
    sys.path.insert(0, path)

# Import all hydrological models to trigger the automatic cythonization
# mechanism of HydPy.
from hydpy import pub
pub.options.skipdoctests = True
import hydpy.models
for name in [fn.split('.')[0] for fn in os.listdir(hydpy.models.__path__[0])]:
    if name != '__init__':
        importlib.import_module('hydpy.models.'+name)
pub.options.skipdoctests = False

# 1. Perform all "classical" unit tests.

import hydpy.tests
filenames = os.listdir(hydpy.tests.__path__[0])
unittests = {fn.split('.')[0]: None for fn in filenames if
             (fn.startswith('unittest') and fn.endswith('.py'))}
for name in unittests.keys():
    module = importlib.import_module('hydpy.tests.'+name)
    runner = unittest.TextTestRunner(stream=open(os.devnull, 'w'))
    suite = unittest.TestLoader().loadTestsFromModule(module)
    unittests[name] = runner.run(suite)
    unittests[name].nmbproblems = (len(unittests[name].errors) +
                                   len(unittests[name].failures))

successfulunittests = {name: runner for name, runner in unittests.items()
                       if not runner.nmbproblems}
failedunittests = {name: runner for name, runner in unittests.items()
                   if runner.nmbproblems}

if successfulunittests:
    print()
    print('In the following modules, no unit test failed:')
    for name in sorted(successfulunittests.keys()):
        print('    %s (%d successes)'
              % (name, successfulunittests[name].testsRun))
if failedunittests:
    print()
    print('At least one unit test failed in each of the following modules:')
    for name in sorted(failedunittests.keys()):
        print('    %s (%d failures/errors)'
              % (name, failedunittests[name].nmbproblems))
    for name in sorted(failedunittests.keys()):
        print()
        print('Detailed information on module %s:' % name)
        for idx, problem in enumerate(failedunittests[name].errors +
                                      failedunittests[name].failures):
            print('    Problem no. %d:' % (idx+1))
            print('        %s' % problem[0])
            for line in problem[1].split('\n'):
                print('        %s' % line)

# 2. Perform all doctests (first in Python mode, then in Cython mode)

from hydpy import pub
pub.options.reprcomments = False
import hydpy
from hydpy.core import devicetools
from hydpy.core import parametertools
alldoctests = ({}, {})
allsuccessfuldoctests = ({}, {})
allfaileddoctests = ({}, {})
iterable = zip(('Python', 'Cython'), alldoctests,
               allsuccessfuldoctests, allfaileddoctests)
for (mode, doctests, successfuldoctests, faileddoctests) in iterable:
    pub.options.usecython = mode == 'Cython'
    for dirpath, dirnames, filenames_ in os.walk(hydpy.__path__[0]):
        if dirpath.endswith('tests') or '__init__.py' not in filenames_:
            continue
        packagename = dirpath.replace(os.sep, '.')+'.'
        packagename = packagename[packagename.find('hydpy.'):]
        level = packagename.count('.')-1
        modulenames = [packagename+fn.split('.')[0]
                       for fn in filenames_ if fn.endswith('.py')]
        docfilenames = [os.path.join(dirpath, fn)
                        for fn in filenames_ if fn.endswith('.rst')]
        for name in (modulenames + docfilenames):
            if name.endswith('apidoc'):
                continue
            if not name.endswith('.rst'):
                module = importlib.import_module(name)
            runner = unittest.TextTestRunner(stream=open(os.devnull, 'w'))
            suite = unittest.TestSuite()
            try:
                if name.endswith('.rst'):
                    suite.addTest(
                        doctest.DocFileSuite(name, module_relative=False,
                                             optionflags=doctest.ELLIPSIS))
                else:
                    suite.addTest(
                        doctest.DocTestSuite(module,
                                             optionflags=doctest.ELLIPSIS))
            except ValueError as exc:
                if exc.args[-1] != 'has no docstrings':
                    raise(exc)
            else:
                opt = pub.options
                Par = parametertools.Parameter
                with opt.usedefaultvalues(False), \
                        opt.usedefaultvalues(False), \
                        opt.printprogress(False), \
                        opt.printincolor(False), \
                        opt.warnsimulationstep(False), \
                        opt.reprcomments(False), \
                        opt.ellipsis(0), \
                        opt.reprdigits(6), \
                        opt.warntrim(False), \
<<<<<<< HEAD
                        Par.parameterstep(None), \
                        Par.simulationstep(None):
=======
                        Par.parameterstep.delete(), \
                        Par.simulationstep.delete():
>>>>>>> 85bd7a99
                    pub.timegrids = None
                    devicetools.Node.clear_registry()
                    devicetools.Element.clear_registry()
                    if name.endswith('.rst'):
                        name = name[name.find('hydpy'+os.sep):]
                    warnings.filterwarnings('error', module='hydpy')
                    warnings.filterwarnings('ignore', category=ImportWarning)
                    warnings.filterwarnings("ignore",
                                            message="numpy.dtype size changed")
                    warnings.filterwarnings("ignore",
                                            message="numpy.ufunc size changed")
                    doctests[name] = runner.run(suite)
                    warnings.resetwarnings()
                    doctests[name].nmbproblems = (len(doctests[name].errors) +
                                                  len(doctests[name].failures))
                    hydpy.dummies.clear()
    successfuldoctests.update({name: runner for (name, runner)
                              in doctests.items() if not runner.nmbproblems})
    faileddoctests.update({name: runner for (name, runner)
                          in doctests.items() if runner.nmbproblems})

    if successfuldoctests:
        print()
        print('In the following modules, no doc test failed in %s mode:'
              % mode)
        for name in sorted(successfuldoctests.keys()):
            if name.endswith('.rst'):
                print('    %s' % name)
            else:
                print('    %s (%d successes)'
                      % (name, successfuldoctests[name].testsRun))
    if faileddoctests:
        print()
        print('At least one doc test failed in each of the following modules '
              'in %s mode:' % mode)
        for name in sorted(faileddoctests.keys()):
            print('    %s (%d failures/errors)'
                  % (name, faileddoctests[name].nmbproblems))
        for name in sorted(faileddoctests.keys()):
            print()
            print('Detailed information on module %s:' % name)
            for idx, problem in enumerate(faileddoctests[name].errors +
                                          faileddoctests[name].failures):
                print('    Error no. %d:' % (idx+1))
                print('        %s' % problem[0])
                for line in problem[1].split('\n'):
                    print('        %s' % line)

# 3. Perform integration tests.


# 4. Return the exit code.
print('test_everything.py resulted in %d failing unit test suites, '
      '%d failing doctest suites in Python mode and %d failing '
      'doctest suites in Cython mode.' % (len(failedunittests),
                                          len(allfaileddoctests[0]),
                                          len(allfaileddoctests[1])))
if failedunittests or allfaileddoctests[0] or allfaileddoctests[1]:
    sys.exit(1)
else:
    sys.exit(0)<|MERGE_RESOLUTION|>--- conflicted
+++ resolved
@@ -137,13 +137,8 @@
                         opt.ellipsis(0), \
                         opt.reprdigits(6), \
                         opt.warntrim(False), \
-<<<<<<< HEAD
-                        Par.parameterstep(None), \
-                        Par.simulationstep(None):
-=======
                         Par.parameterstep.delete(), \
                         Par.simulationstep.delete():
->>>>>>> 85bd7a99
                     pub.timegrids = None
                     devicetools.Node.clear_registry()
                     devicetools.Element.clear_registry()
