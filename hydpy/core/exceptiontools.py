--- conflicted
+++ resolved
@@ -3,10 +3,6 @@
 
 # import...
 # ...from HydPy
-<<<<<<< HEAD
-=======
-import hydpy
->>>>>>> c359e911
 from hydpy.core import autodoctools
 
 
@@ -49,14 +45,7 @@
 load module `numpie`.  This module is no general requirement but \
 necessary for some specific functionalities.
     """
-
-<<<<<<< HEAD
     def __new__(cls, name, commands):
-=======
-    def __new__(cls, name, commands, bundle_module=False):
-        if hydpy.pub.is_hydpy_bundled and not bundle_module:
-            return object.__new__(cls)
->>>>>>> c359e911
         for command in commands:
             try:
                 exec(command)
