# -*- coding: utf-8 -*-
"""This module implements the main features for managing *HydPy* projects."""
# import...
# ...from standard library
import itertools
import warnings
from typing import *
# ...from site-packages
import numpy
import networkx
# ...from HydPy
import hydpy
from hydpy.core import devicetools
from hydpy.core import exceptiontools
from hydpy.core import filetools
from hydpy.core import objecttools
from hydpy.core import printtools
from hydpy.core import selectiontools
from hydpy.core import timetools
from hydpy.core import typingtools
if TYPE_CHECKING:
    from hydpy.core import auxfiletools
    from hydpy.core.logtools import Logger
    from hydpy.core.sequencetools import Sequence


ConditionsType = Dict[str, Dict[str, Dict[str, Union[float, numpy.ndarray]]]]


class HydPy:
    # noinspection PyUnresolvedReferences
    """The main class for managing *HydPy* projects.

    In typical *HydPy* projects, one prepares a single instance of class
    |HydPy|.  This instance, which we name "hp" throughout this
    documentation instead of "hydpy" to avoid a naming collision with
    the `hydpy` site-package, provides many convenience methods to perform
    task like reading time-series data or starting simulation runs.
    Additionally, it serves as a root to access most of the details of
    a *HydPy* project, allowing for more granular control over the
    framework features.

    We elaborate these short explanations by using the `LahnH` example
    project.  Calling function |prepare_full_example_1| copies the
    complete example project `LahnH` into the `iotesting` directory of
    the *HydPy* site-package (alternatively, you can copy the `LahnH`
    example project, which can be found in subpackage `data`,  into a
    working directory of your choice):

    >>> from hydpy.examples import prepare_full_example_1
    >>> prepare_full_example_1()

    At first, the |HydPy| instance needs to know the name of the relevant
    project, which is identical with the name of the project's root
    directory.  Pass `LahnH` to the constructor of class |HydPy|:

    >>> from hydpy import HydPy
    >>> hp = HydPy('LahnH')

    So far, our |HydPy| instance does not know any project configurations
    except its name.  Most of this information would be available via
    properties |HydPy.nodes| and |HydPy.elements|, but if we try to
    access them, we get the following error responses:

    >>> hp.nodes
    Traceback (most recent call last):
    ...
    AttributeError: The actual HydPy instance does not handle any nodes \
at the moment.

    >>> hp.elements
    Traceback (most recent call last):
    ...
    AttributeError: The actual HydPy instance does not handle any elements \
at the moment.

    One now could continue rather quickly by calling method
    |HydPy.prepare_everything|, which would make our |HydPy| instance
    ready for its first simulation run in one go.  However, we prefer
    to continue step by step by calling the more specific preparation
    methods, which offers more flexibility.

    First, the |HydPy| instance needs to know the relevant |Node| and
    |Element| objects.  Method |HydPy.prepare_network| reads this
    information from so-called "network files".  The |Node| and |Element|
    objects connect automatically and thereby define the topology or
    the network structure of the project (see the documentation on class
    |NetworkManager| and module |devicetools| for more detailed  explanations):

    >>> from hydpy import TestIO
    >>> with TestIO():
    ...     hp.prepare_network()

    (Using the "with" statement in combination with class |TestIO|
    makes sure we are reading the network files from a subdirectory
    of the `iotesting` directory.  Here and in the following, you
    must omit such "with blocks" in case you copied the `LahnH` example
    project into your current working directory.)

    Now, our |HydPy| instance offers access to all |Node| objects
    defined within the `LahnH` example project, which are grouped
    by a |Nodes| object:

    >>> hp.nodes
    Nodes("dill", "lahn_1", "lahn_2", "lahn_3")

    Taking the node `dill` as an example, we can dive into the details
    and, for example, search for those elements which node `dill` is
    connected to (it receives water from element `land_dill` and passes
    it to element `stream_dill_lahn_2`), or inspect its simulated
    discharge value handled by a |Sim| sequence object (so far, zero):

    >>> hp.nodes.dill.entries
    Elements("land_dill")

    >>> hp.nodes.dill.exits
    Elements("stream_dill_lahn_2")

    >>> hp.nodes.dill.sequences.sim
    sim(0.0)

    All |Node| objects are ready to be used.  The same is only partly
    true for the |Element| objects, which are also accessible (via a
    |Elements| instance) and properly connected to the |Node| objects
    but do not handle workable |Model| objects, which is required to
    perform any simulation run:

    >>> hp.elements
    Elements("land_dill", "land_lahn_1", "land_lahn_2", "land_lahn_3",
             "stream_dill_lahn_2", "stream_lahn_1_lahn_2",
             "stream_lahn_2_lahn_3")

    >>> hp.elements.stream_dill_lahn_2
    Element("stream_dill_lahn_2",
            inlets="dill",
            outlets="lahn_2",
            keywords="river")

    >>> hp.elements.land_dill.model
    Traceback (most recent call last):
    ...
    AttributeError: The model object of element `land_dill` has been \
requested but not been prepared so far.

    Hence, we need to call method |HydPy.prepare_models|, which
    instructs all |Element| objects to read the relevant parameter
    control files and prepare their |Model| objects.  Note that
    the individual |Element| object does not know the relevant model
    type beforehand; both the information on the model type and
    the parameter settings is encoded in individual control files,
    making it easy to exchange individual models later (the
    documentation on method |Elements.prepare_models| of class
    |Elements| is a good starting point for a deeper understanding
    on configuring *HydPy* projects via control files):

    >>> with TestIO():
    ...     hp.prepare_models()
    Traceback (most recent call last):
    ...
    RuntimeError: While trying to initialise the model object of element \
`land_dill`, the following error occurred: The initialisation period has \
not been defined via attribute `timegrids` of module `pub` yet but might \
be required to prepare the model properly.

    Oops, something went wrong.  We forgot to define the simulation
    period, which might be relevant for some time-dependent
    configurations.  We discuss some examples of such configurations
    below but now use this little accident to discuss the typical pattern
    of *HydPy* error messages.  First, we usually try to add some
    additional "spatial" information (in this case: the name of the related
    |Element| object).  Second, we try to explain in which program context
    an error occurs.  This context is already available in much
    more detail in the so-called "stack trace" (the middle part of the
    printed error response we do not show).  Stack trace descriptions
    are great for programmers but hard to read for others, which
    is why we often add "While trying to..." explanations to our error
    messages.  In our example, one can see that the error occurred
    while trying to initialise the |Model| object of element `land_dill`,
    which is quite evident in our example but could be less evident
    in more complex *HydPy* applications.

    The last sentence of the error message tells us that we need
    to define the attribute `timegrids` of module `pub`.  `pub`
    stands for "public", meaning module `pub` handles all (or at
    least most of) the globally available configuration data.
    One example is that module `pub` handles a |Timegrids| instance
    defining both the initialisation and the simulation period,
    which can be done by the following assignment (see the
    documentation on class |Timegrid| and on class |Timegrids| for
    further information):

    >>> from hydpy import pub
    >>> pub.timegrids = '1996-01-01', '1996-01-05', '1d'

    Now method |HydPy.prepare_models| does not complain anymore and
    adds an instance of the |hland_v1| application model to element
    `land_dill`, to which we set an additional reference to shorten
    the following examples:

    >>> with TestIO():
    ...     hp.prepare_models()

    >>> model = hp.elements.land_dill.model
    >>> model.name
    'hland_v1'

    All control parameter values, defined in the corresponding control file,
    are correctly set.  As an example, we show the values of control parameter
    |hland_control.IcMax|, which in this case defines different values for
    hydrological response units of type |hland_constants.FIELD| (1.0 mm) and
    of type |hland_constants.FOREST| (1.5 mm):

    >>> model.parameters.control.icmax
    icmax(field=1.0, forest=1.5)

    The appearance (or "string representation") of all parameters that have a
    unit with a time reference (we call these parameters "time-dependent")
    like |hland_control.PercMax| depends on the current setting of option
    |Options.parameterstep|, which is one day by default (see the documentation
    on class |Parameter| for more information on dealing with time-dependent
    parameters subclasses):

    >>> model.parameters.control.percmax
    percmax(1.39636)
    >>> pub.options.parameterstep('1h')
    Period('1d')

    The values of the derived parameters, which need to be calculated
    before starting a simulation run based on the control parameters
    and eventually based on some other settings (e.g. the initialisation
    period) are also ready.  Here we show the value of the derived
    parameter  |hland_derived.RelLandArea|, representing the relative
    area of "land" units (1.0 means there is no "water" unit at all):

    >>> model.parameters.derived.rellandarea
    rellandarea(1.0)

    Note that we define all class names in "CamelCase" letters
    (which is a Python convention) and, whenever useful, name
    the related objects identically but in lower case letters.
    We hope that eases finding the relevant parts of the online
    documentation when in trouble with a particular object.  Three
    examples we already encountered are the |Timegrids| instance
    `timegrids` of module `pub`, the |Nodes| instance `nodes` of
    class `HydPy`, and the |hland_derived.RelLandArea| instance
    `rellandarea` of application model |hland_v1|:

    >>> from hydpy import classname
    >>> classname(pub.timegrids)
    'Timegrids'

    >>> classname(hp.nodes)
    'Nodes'

    >>> classname(model.parameters.derived.rellandarea)
    'RelLandArea'

    As shown above, all |Parameter| objects of the model of element
    `land_dill` are ready to be used. However, all sequences (which
    handle the time variable properties) contain |numpy| |numpy.nan|
    values, which we use to indicate missing data.  We show this
    for the 0-dimensional input temperature sequence |hland_inputs.T|,
    for the 1-dimensional soil moisture state sequence |hland_states.SM|,
    and for the 0-dimensional discharge flux sequence |hland_fluxes.QT|:

    >>> model.sequences.inputs.t
    t(nan)

    >>> model.sequences.states.sm
    sm(nan, nan, nan, nan, nan, nan, nan, nan, nan, nan, nan, nan)

    >>> model.sequences.fluxes.qt
    qt(nan)

    There are some other sequence types (see the documentation on
    module |sequencetools| for more details) but |InputSequence|,
    |FluxSequence|, and |StateSequence| are the most common ones
    (besides the |NodeSequence| subtypes  |Obs| and especially |Sim|).

    |StateSequence| objects describe many aspects of the current state
    of a model (or, e.g., of a catchment).  Each simulation run requires
    proper initial states, which we call initial conditions in the
    following (also covering memory aspects represented by |LogSequence|
    objects).  We load all necessary initial conditions by calling the
    method |HydPy.load_conditions| (see the documentation on method
    |HydPy.load_conditions| for further details):

    >>> with TestIO():
    ...     hp.load_conditions()

    Now, the states of our model are also ready to be used.  However,
    one should note that state sequence |hland_states.SM| knows only
    the current soil moisture states for the twelve hydrological
    response units of element `land_dill` (more specifically, we
    loaded the soil moisture values related to the start date of the
    initialisation period, which is the first of January at zero
    o'clock).  By default and for reasons of memory storage efficiency,
    sequences generally handle the currently relevant values only
    instead of complete time-series:

    >>> model.sequences.inputs.t
    t(nan)

    >>> model.sequences.states.sm
    sm(185.13164, 181.18755, 199.80432, 196.55888, 212.04018, 209.48859,
       222.12115, 220.12671, 230.30756, 228.70779, 236.91943, 235.64427)

    >>> model.sequences.fluxes.qt
    qt(nan)

    For states like |hland_states.SM|, we need to know the values at
    the beginning of the simulation period only.  All following values
    are calculated subsequentially during the simulation run.  However,
    this is different for input sequences like |hland_inputs.T|.
    Time variable properties like the air temperature are external
    forcings. Hence they must be available over the whole simulation
    period apriori.  Such complete time-series can be made available
    via property |IOSequence.series| of class |IOSequence|, which
    has not happened for any sequence so far:

    >>> model.sequences.inputs.t.series
    Traceback (most recent call last):
    ...
    AttributeError: Sequence `t` of element `land_dill` is not \
requested to make any internal data available.

    Before loading time-series data, we need to reserve the required
    memory storage.  We do this for all sequences at ones (not only
    the |ModelSequence| objects but also the |NodeSequence| objects
    as the |Sim| instance handled by node `dill`) through calling
    method |HydPy.prepare_allseries|:

    >>> hp.prepare_allseries()

    Now property |IOSequence.series| returns an |InfoArray| object,
    which is a slight modification of the widely applied |numpy|
    |numpy.ndarray|.  The first axis (or the only axis) corresponds
    to the number of days of the initialisation period (a *HydPy*
    convention).  For the 1-dimensional soil moisture state sequence
    |hland_states.SM|, the second axis corresponds to the number of
    hydrological response units (a |hland| convention):

    >>> model.sequences.inputs.t.series
    InfoArray([ nan,  nan,  nan,  nan])

    >>> model.sequences.states.sm.series
    InfoArray([[ nan,  nan,  nan,  nan,  nan,  nan,  nan,  nan,  nan,  nan,
                 nan,  nan],
               [ nan,  nan,  nan,  nan,  nan,  nan,  nan,  nan,  nan,  nan,
                 nan,  nan],
               [ nan,  nan,  nan,  nan,  nan,  nan,  nan,  nan,  nan,  nan,
                 nan,  nan],
               [ nan,  nan,  nan,  nan,  nan,  nan,  nan,  nan,  nan,  nan,
                 nan,  nan]])

    >>> model.sequences.fluxes.qt.series
    InfoArray([ nan,  nan,  nan,  nan])

    >>> hp.nodes.dill.sequences.sim.series
    InfoArray([ nan,  nan,  nan,  nan])

    So far, each time-series array is empty.  The `LahnH` example
    project provides time-series files for the input sequences only,
    which is the minimum requirement for starting a simulation run.
    We use method |HydPy.load_inputseries| to load this data:

    >>> with TestIO():
    ...     hp.load_inputseries()

    >>> from hydpy import round_
    >>> round_(model.sequences.inputs.t.series)
    -0.298846, -0.811539, -2.493848, -5.968849

    Finally, we can perform the simulation run by calling the method
    |HydPy.simulate|:

    >>> hp.simulate()

    The time-series arrays of all sequences now contain calculated
    values --- except those of input sequence |hland_inputs.T|, of course
    (for state sequence |hland_states.SM|, we show the time-series
    of the first hydrological response unit only):

    >>> round_(model.sequences.inputs.t.series)
    -0.298846, -0.811539, -2.493848, -5.968849

    >>> round_(model.sequences.states.sm.series[:, 0])
    184.926173, 184.603966, 184.386666, 184.098541

    >>> round_(model.sequences.fluxes.qt.series)
    11.78038, 8.901179, 7.131072, 6.017787

    >>> round_(hp.nodes.dill.sequences.sim.series)
    11.78038, 8.901179, 7.131072, 6.017787

    By comparison, you see that the lastly calculated (or read) time
    series value is the actual one for each |Sequence_| object.  This
    mechanism allows, for example, to write the final states of soil
    moisture sequence |hland_states.SM| and use them as initial
    conditions later, even if its complete time-series were not available:

    >>> model.sequences.inputs.t
    t(-5.968849)

    >>> model.sequences.states.sm
    sm(184.098541, 180.176461, 198.689343, 195.462014, 210.856923,
       208.319571, 220.881637, 218.898327, 229.022364, 227.431521,
       235.597338, 234.329294)

    >>> model.sequences.fluxes.qt
    qt(6.017787)

    >>> hp.nodes.dill.sequences.sim
    sim(6.017787)

    In many applications, the simulated time-series is the result
    we are interested in.  Hence we close our explanations with some
    detailed examples on this topic that also cover the potential
    problem of limited rapid access storage availability.

    By default, the *HydPy* framework does not overwrite already
    existing time-series files.  You can change such settings via
    the |SequenceManager| object available in module |pub| (module
    |pub| also handles |ControlManager| and |ConditionManager| objects
    for settings related to reading and writing control files and
    condition files).  We change the default behaviour by setting
    the `generaloverwrite` attribute to |True| and write all the time
    series (not only those of the flux and states sequences but
    also those of the input sequences) by calling method
    |HydPy.save_allseries|:

    >>> pub.sequencemanager.generaloverwrite = True
    >>> with TestIO():
    ...     hp.save_allseries()

    Next, we show how the reading of time-series works.  We first set the
    time-series values of all considered sequences to zero for this purpose:

    >>> model.sequences.inputs.t.series = 0.0
    >>> model.sequences.states.sm.series = 0.0
    >>> model.sequences.inputs.t.series = 0.0
    >>> hp.nodes.dill.sequences.sim.series = 0.

    Now we can reload the time-series of all relevant sequences.
    However, doing so would result in a warning due to incomplete
    data (for example, of the observation data handled by the
    |Obs| sequence objects, which is not available in the `LahnH`
    example project).  To circumvent this problem, we disable
    the |Options.checkseries| option, which is one of the
    public options handled by the instance of class |Options|
    available as another attribute of module |pub|.  We again
    use a "with block", making sure the option is changed only
    temporarily while loading the time-series (this time not by
    executing method |HydPy.load_allseries| but by the more
    specific methods |HydPy.load_inputseries|, |HydPy.load_fluxseries|,
    |HydPy.load_stateseries|, and |HydPy.load_simseries|):

    >>> with TestIO(), pub.options.checkseries(False):
    ...     hp.load_inputseries()
    ...     hp.load_fluxseries()
    ...     hp.load_stateseries()
    ...     hp.load_simseries()

    The read time-series data equals the previously written one:

    >>> round_(model.sequences.inputs.t.series)
    -0.298846, -0.811539, -2.493848, -5.968849

    >>> round_(model.sequences.states.sm.series[:, 0])
    184.926173, 184.603966, 184.386666, 184.098541

    >>> round_(model.sequences.fluxes.qt.series)
    11.78038, 8.901179, 7.131072, 6.017787

    >>> round_(hp.nodes.dill.sequences.sim.series)
    11.78038, 8.901179, 7.131072, 6.017787

    We mentioned the possibility for more granular control of
    *HydPy* by using the different objects handled by the |HydPy|
    object instead of using its convenience methods.
    Here is an elaborate example showing how to (re)load the states
    of an arbitrary simulation time step, which might be relevant
    for more complex workflows implementing data assimilation techniques:

    >>> model.sequences.states.load_data(1)
    >>> model.sequences.states.sm
    sm(184.603966, 180.671117, 199.234825, 195.998635, 211.435809,
       208.891492, 221.488046, 219.49929, 229.651122, 228.055912,
       236.244147, 234.972621)

    Using the node sequence |Sim| as an example, we also show the
    inverse functionality of changing time-series values:

    >>> hp.nodes.dill.sequences.sim = 0.0
    >>> hp.nodes.dill.sequences.save_data(2)
    >>> round_(hp.nodes.dill.sequences.sim.series)
    11.78038, 8.901179, 0.0, 6.017787

    >>> hp.nodes.dill.sequences.load_data(1)
    >>> hp.nodes.dill.sequences.sim
    sim(8.901179)

    In the examples above, we keep all data in rapid access memory,
    which can be problematic when handling long time-series in huge
    *HydPy* projects.  When in trouble, first try to prepare only those
    time-series which are strictly required (very often, it is
    sufficient to call |HydPy.prepare_inputseries|,
    |HydPy.load_inputseries|, and |HydPy.prepare_simseries| only).
    If this does not work in your project, you can choose to handle
    some time-series on disk instead, which unavoidably increases
    computation times immensely.  To prepare the necessary space on
    disk, assign |False| to the `ramflag` argument of method
    |HydPy.prepare_allseries| or its more specific counterparts:

    >>> with TestIO():
    ...     hp.prepare_inputseries(ramflag=False)
    ...     hp.prepare_stateseries(ramflag=False)
    ...     hp.prepare_fluxseries(ramflag=False)
    ...     hp.prepare_simseries(ramflag=False)
    ...     hp.prepare_obsseries(ramflag=False)

    By doing so, you lose the previously available time-series information:

    >>> with TestIO():
    ...     round_(model.sequences.inputs.t.series)
    nan, nan, nan, nan

    >>> with TestIO():
    ...     round_(model.sequences.states.sm.series[:, 0])
    nan, nan, nan, nan

    >>> with TestIO():
    ...     round_(model.sequences.fluxes.qt.series)
    nan, nan, nan, nan

    >>> with TestIO():
    ...     round_(hp.nodes.dill.sequences.sim.series)
    nan, nan, nan, nan

    (Re)Loading the initial conditions and the input time-series
    and (re)performing the simulation run results, as to be expected,
    in the same simulation results:

    >>> with TestIO():
    ...     hp.load_conditions()
    ...     hp.load_inputseries()
    ...     hp.simulate()

    >>> with TestIO():
    ...     round_(model.sequences.inputs.t.series)
    -0.298846, -0.811539, -2.493848, -5.968849

    >>> with TestIO():
    ...     round_(model.sequences.states.sm.series[:, 0])
    184.926173, 184.603966, 184.386666, 184.098541

    >>> with TestIO():
    ...     round_(model.sequences.fluxes.qt.series)
    11.78038, 8.901179, 7.131072, 6.017787

    >>> with TestIO():
    ...     round_(hp.nodes.dill.sequences.sim.series)
    11.78038, 8.901179, 7.131072, 6.017787

    Writing and reading from external time-series files also works
    in combination with handling internal time-series data on disk:

    >>> with TestIO():
    ...     hp.save_inputseries()
    ...     hp.save_stateseries()
    ...     hp.save_fluxseries()
    ...     hp.save_simseries()
    ...     hp.save_obsseries()

    >>> with TestIO():
    ...     model.sequences.inputs.t.series = 0.0
    ...     model.sequences.states.sm.series = 0.0
    ...     model.sequences.fluxes.qt.series = 0.0
    ...     hp.nodes.dill.sequences.sim.series = 0.0

    >>> with TestIO():
    ...     with pub.options.checkseries(False):
    ...         hp.load_allseries()

    >>> with TestIO():
    ...     round_(model.sequences.inputs.t.series)
    -0.298846, -0.811539, -2.493848, -5.968849

    >>> with TestIO():
    ...     round_(model.sequences.states.sm.series[:, 0])
    184.926173, 184.603966, 184.386666, 184.098541

    >>> with TestIO():
    ...     round_(model.sequences.fluxes.qt.series)
    11.78038, 8.901179, 7.131072, 6.017787

    >>> with TestIO():
    ...     round_(hp.nodes.dill.sequences.sim.series)
    11.78038, 8.901179, 7.131072, 6.017787

    Besides computation times, it usually makes no difference whether
    one handles internal time-series data in RAM or on disk.  However,
    there are some subtle differences when one dives into the details.
    Above, we have shown the possibility to (re)load the states of
    arbitrary simulation time steps when working in RAM.  The same is
    possible when working on the hard disk, but one has to call
    |IOSequences.open_files| first to prepare the necessary file
    object and pass the relevant time step index to this
    method instead to method |ModelIOSequences.load_data|:

    >>> with TestIO():
    ...     model.sequences.states.open_files(1)
    ...     model.sequences.states.load_data(-999)
    ...     model.sequences.states.close_files()
    >>> model.sequences.states.sm
    sm(184.603966, 180.671117, 199.234825, 195.998635, 211.435809,
       208.891492, 221.488046, 219.49929, 229.651122, 228.055912,
       236.244147, 234.972621)

    For the sake of completeness, we also repeat the |Sim| based example:

    >>> hp.nodes.dill.sequences.sim = 0.0
    >>> with TestIO():
    ...     hp.nodes.dill.sequences.open_files(2)
    ...     hp.nodes.dill.sequences.save_data(-999)
    ...     hp.nodes.dill.sequences.close_files()
    ...     round_(hp.nodes.dill.sequences.sim.series)
    11.78038, 8.901179, 0.0, 6.017787

    >>> with TestIO():
    ...     hp.nodes.dill.sequences.open_files(1)
    ...     hp.nodes.dill.sequences.load_data(-999)
    ...     hp.nodes.dill.sequences.close_files()
    >>> hp.nodes.dill.sequences.sim
    sim(8.901179)
    """

    _nodes: Optional[devicetools.Nodes]
    _elements: Optional[devicetools.Elements]
    deviceorder: List[devicetools.Device]
    loggers: Dict[str, 'Logger']

    def __init__(self, projectname: Optional[str] = None) -> None:
        self._nodes = None
        self._elements = None
<<<<<<< HEAD
        self.loggers = {}
        self.deviceorder = []
=======
        self.deviceorder: List[
            Union[
                devicetools.Node,
                devicetools.Element,
            ]
        ] = []
>>>>>>> c471396e
        if projectname is not None:
            hydpy.pub.projectname = projectname
            hydpy.pub.networkmanager = filetools.NetworkManager()
            hydpy.pub.controlmanager = filetools.ControlManager()
            hydpy.pub.sequencemanager = filetools.SequenceManager()
            hydpy.pub.conditionmanager = filetools.ConditionManager()

    def _get_nodes(self) -> devicetools.Nodes:
        """The currently handled |Node| objects.

        You are allowed to get, set and delete the currently handled nodes:

        >>> from hydpy.examples import prepare_full_example_2
        >>> hp, pub, TestIO = prepare_full_example_2()
        >>> hp.nodes
        Nodes("dill", "lahn_1", "lahn_2", "lahn_3")

        >>> del hp.nodes
        >>> hp.nodes
        Traceback (most recent call last):
        ...
        AttributeError: The actual HydPy instance does not handle any nodes \
at the moment.

        >>> hp.nodes = 'dill', 'lahn_1'
        >>> hp.nodes
        Nodes("dill", "lahn_1")

        However, note that doing so might result in erroneous networks
        and that you, even in case of correctness, must most likely call
        method |HydPy.update_devices| before performing the next
        simulation run.
        """
        nodes = self._nodes
        if nodes is None:
            raise AttributeError(
                'The actual HydPy instance does not handle any '
                'nodes at the moment.'
            )
        return nodes

    def _set_nodes(self, values: devicetools.NodesConstrArg) -> None:
        self._nodes = devicetools.Nodes(values).copy()

    def _del_nodes(self) -> None:
        self._nodes = None

    nodes = property(_get_nodes, _set_nodes, _del_nodes)

    def _get_elements(self) -> devicetools.Elements:
        """The currently handled |Element| objects.

        You are allowed to get, set and delete the currently handled elements:

        >>> from hydpy.examples import prepare_full_example_2
        >>> hp, pub, TestIO = prepare_full_example_2()
        >>> hp.elements
        Elements("land_dill", "land_lahn_1", "land_lahn_2", "land_lahn_3",
                 "stream_dill_lahn_2", "stream_lahn_1_lahn_2",
                 "stream_lahn_2_lahn_3")

        >>> del hp.elements
        >>> hp.elements
        Traceback (most recent call last):
        ...
        AttributeError: The actual HydPy instance does not handle any elements \
at the moment.

        >>> hp.elements = 'land_dill', 'land_lahn_1'
        >>> hp.elements
        Elements("land_dill", "land_lahn_1")

        However, note that doing so might result in erroneous networks
        and that you, even in case of correctness, must most likely call
        method |HydPy.update_devices| before performing the next
        simulation run.
        """
        elements = self._elements
        if elements is None:
            raise AttributeError(
                'The actual HydPy instance does not handle any '
                'elements at the moment.'
            )
        return elements

    def _set_elements(self, values: devicetools.ElementsConstrArg) -> None:
        self._elements = devicetools.Elements(values).copy()

    def _del_elements(self) -> None:
        self._elements = None

    elements = property(_get_elements, _set_elements, _del_elements)

    def prepare_everything(self) -> None:
        """Convenience method to make the actual |HydPy| instance runnable.

        Method |HydPy.prepare_everything| is the fastest approach to get a
        runnable |HydPy| object.  You only need to import class |Hydpy|,
        initialise it with the project name, define the simulation period
        via the |Timegrids| object of module |pub|, and call method
        |HydPy.prepare_everything| (in this documentation, we first need
        to prepare the example project via function |prepare_full_example_1|
        and change the current working directory via class |TestIO|):

        >>> from hydpy.examples import prepare_full_example_1
        >>> prepare_full_example_1()
        >>> from hydpy import HydPy, pub, round_, TestIO
        >>> with TestIO():
        ...     hp = HydPy('LahnH')
        ...     pub.timegrids = '1996-01-01', '1996-01-05', '1d'
        ...     hp.prepare_everything()

        Now you can start a simulation run and inspect the calculated
        time-series of all relevant sequences.  We take the discharge
        values of the flux sequence |hland_fluxes.QT| of |Element| object
        `land_dill` and of the node sequence |Sim| of |Node| object `dill`
        as examples, which provide the same information:

        >>> hp.simulate()
        >>> round_(hp.elements.land_dill.model.sequences.fluxes.qt.series)
        11.78038, 8.901179, 7.131072, 6.017787
        >>> round_(hp.nodes.dill.sequences.sim.series)
        11.78038, 8.901179, 7.131072, 6.017787
        """
        self.prepare_network()
        self.prepare_models()
        self.load_conditions()
        with hydpy.pub.options.warnmissingobsfile(False):
            self.prepare_nodeseries()
        self.prepare_modelseries()
        self.load_inputseries()

    @printtools.print_progress
    def prepare_network(self) -> None:
        """Load all network files as |Selections| (stored in module |pub|)
        and assign the "complete" selection to the |HydPy| object.

        .. testsetup::

            >>> from hydpy import pub
            >>> del pub.selections

        First, we call function |prepare_full_example_1| to prepare
        the `LahnH` example project, including its network files
        `headwaters.py`, `nonheadwaters.py`, and `streams.py`:

        >>> from hydpy.examples import prepare_full_example_1
        >>> prepare_full_example_1()

        Directly after initialising class |HydPy|, neither the
        resulting object nor module |pub| contain any information
        stemming from the network files:

        >>> from hydpy import HydPy, pub, TestIO
        >>> hp = HydPy('LahnH')
        >>> pub.selections
        Traceback (most recent call last):
        ...
        hydpy.core.exceptiontools.AttributeNotReady: Attribute selections \
of module `pub` is not defined at the moment.

        By calling the method |HydPy.prepare_network|, one loads all three
        network files into separate |Selection| objects, all handled
        by the |Selections| object of module |pub|.  Additionally,
        there is a |Selection| object named `complete`, covering all
        |Node| and |Element| objects of the other |Selection| objects:

        >>> with TestIO():
        ...     hp.prepare_network()
        >>> pub.selections
        Selections("complete", "headwaters", "nonheadwaters", "streams")

        >>> pub.selections.headwaters <= pub.selections.complete
        True
        >>> pub.selections.nonheadwaters <= pub.selections.complete
        True
        >>> pub.selections.streams <= pub.selections.complete
        True

        Initially, the |HydPy| object is aware of the complete set
        of |Node| and |Element| objects:

        >>> hp.nodes == pub.selections.complete.nodes
        True
        >>> hp.elements == pub.selections.complete.elements
        True

        See the documentation on method |HydPy.update_devices| on
        how to "activate| another selection in the safest manner.
        """
        hydpy.pub.selections = selectiontools.Selections()
        hydpy.pub.selections += hydpy.pub.networkmanager.load_files()
        self.update_devices(
            selection=hydpy.pub.selections.complete,
        )

    def prepare_models(self) -> None:
        """Read all control files related to the current |Element| objects,
        initialise the defined models, and prepare their parameter values.

        .. testsetup::

            >>> from hydpy import pub
            >>> del pub.options.parameterstep

        First, we call function |prepare_full_example_1| to prepare the
        `LahnH` example project:

        >>> from hydpy.examples import prepare_full_example_1
        >>> prepare_full_example_1()

        Now we can initialise a |HydPy| instance accordingly and call
        its methods |HydPy.prepare_network| and |HydPy.prepare_models|:

        >>> from hydpy import HydPy, pub, round_, TestIO
        >>> with TestIO():
        ...     pub.timegrids = '1996-01-01', '1996-01-05', '1d'
        ...     hp = HydPy('LahnH')
        ...     hp.prepare_network()
        ...     hp.prepare_models()

        As a result, each |Element| object handles a model of the type and
        with the parameter values defined in the relevant control file:

        >>> hp.elements.land_dill.model.name
        'hland_v1'
        >>> hp.elements.land_dill.model.parameters.control.area
        area(692.3)
        >>> hp.elements.stream_lahn_1_lahn_2.model.name
        'hstream_v1'
        >>> hp.elements.stream_lahn_1_lahn_2.model.parameters.control.lag
        lag(0.583)

        The `LahnH` example project comes with one auxiliary file, named
        `land.py`.  This file defines general parameter values, valid
        for all single parameter objects of the different model instances
        which are referencing this file via the `auxfile` keyword argument.
        The following examples use the `land_dill` element to show that
        the affected parameters are also correctly prepared:

        >>> control = hp.elements.land_dill.model.parameters.control
        >>> control.alpha
        alpha(1.0)
        >>> control.pcorr
        pcorr(1.0)
        >>> control.resparea
        resparea(True)
        >>> control.icmax
        icmax(field=1.0, forest=1.5)

        We show that the individual |hland_control.IcMax| values for two
        different elements are different, to demonstrate that parameter
        values defined within a master control file (|hland_control.ZoneType|)
        can affect the actual values of parameters defined in auxiliary
        control files:

        >>> from hydpy import round_
        >>> round_(control.icmax.values)
        1.0, 1.5, 1.0, 1.5, 1.0, 1.5, 1.0, 1.5, 1.0, 1.5, 1.0, 1.5
        >>> round_(
        ...     hp.elements.land_lahn_2.model.parameters.control.icmax.values)
        1.0, 1.5, 1.0, 1.5, 1.0, 1.5, 1.0, 1.5, 1.0, 1.5

        Missing parameter information in auxiliary files results in errors
        like the following:

        >>> filepath = 'LahnH/control/default/land.py'
        >>> with TestIO():
        ...     with open(filepath) as infile:
        ...         text = infile.read().replace('alpha(1.0)', '')
        ...     with open(filepath, 'w') as outfile:
        ...         outfile.write(text)
        ...     hp.prepare_models()   # doctest: +ELLIPSIS
        Traceback (most recent call last):
        ...
        RuntimeError: While trying to initialise the model object of \
element `land_dill`, the following error occurred: While trying to load \
the control file `...land_dill.py`, the following error occurred: \
While trying to extract information for parameter `alpha` from file \
`land`, the following error occurred: The selected auxiliary file \
does not define value(s) for parameter `alpha`.

        Completely wrong control files result in the following error:

        >>> with TestIO():
        ...     with open('LahnH/control/default/land_dill.py', 'w'):
        ...         pass
        ...     hp.prepare_models()   # doctest: +ELLIPSIS
        Traceback (most recent call last):
        ...
        RuntimeError: While trying to initialise the model object of \
element `land_dill`, the following error occurred: Model parameters \
cannot be loaded from control file `...land_dill.py`.  Please refer \
to the HydPy documentation on how to prepare control files properly.
        """
        self.elements.prepare_models()

    def init_models(self) -> None:
        """Deprecated! Use method |HydPy.prepare_models| instead.

        >>> from hydpy import HydPy
        >>> from unittest import mock
        >>> with mock.patch.object(HydPy, 'prepare_models') as mocked:
        ...     hp = HydPy('test')
        ...     hp.init_models()
        Traceback (most recent call last):
        ...
        hydpy.core.exceptiontools.HydPyDeprecationWarning: \
Method `init_models` of class `HydPy` is deprecated.  \
Use method `prepare_models` instead.
        >>> mocked.call_args_list
        [call()]
        """
        self.prepare_models()
        warnings.warn(
            'Method `init_models` of class `HydPy` is deprecated.  '
            'Use method `prepare_models` instead.',
            exceptiontools.HydPyDeprecationWarning)

    def save_controls(
            self,
            parameterstep: Optional[timetools.PeriodConstrArg] = None,
            simulationstep: Optional[timetools.PeriodConstrArg] = None,
            auxfiler: Optional['auxfiletools.Auxfiler'] = None,
    ) -> None:
        """Write the control files of all current |Element| objects.

        .. testsetup::

            >>> from hydpy import pub
            >>> del pub.options.parameterstep

        We use the `LahnH` example project to demonstrate how to write
        a complete set of parameter control files.  For convenience, we
        let function |prepare_full_example_2| prepare a fully functional
        |HydPy| object, handling seven |Element| objects controlling
        four |hland_v1| and three |hstream_v1| application models:

        >>> from hydpy.examples import prepare_full_example_2
        >>> hp, pub, TestIO = prepare_full_example_2()

        At first, there is only one control subfolder named "default",
        containing the seven master control files used in the step above:

        >>> import os
        >>> with TestIO():
        ...     os.listdir('LahnH/control')
        ['default']

        Next, we use the |ControlManager| to create a new directory
        and write analogue control files into it:

        >>> with TestIO():
        ...     pub.controlmanager.currentdir = 'newdir'
        ...     hp.save_controls()
        ...     sorted(os.listdir('LahnH/control'))
        ['default', 'newdir']

        We focus our examples on the (shorter) control files of
        application model |hstream_v1|.  The values of parameter
        |hstream_control.Lag| and |hstream_control.Damp| for the
        river channel connecting the outlets of subcatchment `lahn_1`
        and `lahn_2` are 0.583 days and 0.0, respectively:

        >>> model = hp.elements.stream_lahn_1_lahn_2.model
        >>> model.parameters.control
        lag(0.583)
        damp(0.0)

        The corresponding written control file defines the same values:

        >>> dir_ = 'LahnH/control/newdir/'
        >>> with TestIO():
        ...     with open(dir_ + 'stream_lahn_1_lahn_2.py') as controlfile:
        ...         print(controlfile.read())
        # -*- coding: utf-8 -*-
        <BLANKLINE>
        from hydpy.models.hstream_v1 import *
        <BLANKLINE>
        simulationstep('1d')
        parameterstep('1d')
        <BLANKLINE>
        lag(0.583)
        damp(0.0)
        <BLANKLINE>

        Its name equals the element name.  The time step information
        stems from the |Timegrid| object available via |pub|:

        >>> pub.timegrids.stepsize
        Period('1d')

        Use the |Auxfiler| class to avoid redefining the same parameter
        values in multiple control files.  Here, we prepare an |Auxfiler|
        object which handles the two parameters of the model discussed
        above:

        >>> from hydpy import Auxfiler
        >>> aux = Auxfiler()
        >>> aux += 'hstream_v1'
        >>> aux.hstream_v1.stream = model.parameters.control.damp
        >>> aux.hstream_v1.stream = model.parameters.control.lag

        When passing the |Auxfiler| object to the method |HydPy.save_controls|,
        the control file of element `stream_lahn_1_lahn_2` does not
        define the values of both parameters on its own, but references
        the auxiliary file `stream.py` instead:

        >>> with TestIO():
        ...     pub.controlmanager.currentdir = 'newdir'
        ...     hp.save_controls(auxfiler=aux)
        ...     with open(dir_ + 'stream_lahn_1_lahn_2.py') as controlfile:
        ...         print(controlfile.read())
        # -*- coding: utf-8 -*-
        <BLANKLINE>
        from hydpy.models.hstream_v1 import *
        <BLANKLINE>
        simulationstep('1d')
        parameterstep('1d')
        <BLANKLINE>
        lag(auxfile='stream')
        damp(auxfile='stream')
        <BLANKLINE>

        `stream.py` contains the actual value definitions:

        >>> with TestIO():
        ...     with open(dir_ + 'stream.py') as controlfile:
        ...         print(controlfile.read())
        # -*- coding: utf-8 -*-
        <BLANKLINE>
        from hydpy.models.hstream_v1 import *
        <BLANKLINE>
        simulationstep('1d')
        parameterstep('1d')
        <BLANKLINE>
        damp(0.0)
        lag(0.583)
        <BLANKLINE>

        The |hstream_v1| model of element `stream_lahn_2_lahn_3` defines
        the same value for parameter |hstream_control.Damp| but a different
        one for parameter |hstream_control.Lag|.  Hence, only
        |hstream_control.Damp| can reference control file `stream.py`:

        >>> with TestIO():
        ...     with open(dir_ + 'stream_lahn_2_lahn_3.py') as controlfile:
        ...         print(controlfile.read())
        # -*- coding: utf-8 -*-
        <BLANKLINE>
        from hydpy.models.hstream_v1 import *
        <BLANKLINE>
        simulationstep('1d')
        parameterstep('1d')
        <BLANKLINE>
        lag(0.417)
        damp(auxfile='stream')
        <BLANKLINE>

        Another option is to pass alternative step size information.
        The `simulationstep` information, which is no integral part of
        control files but useful for testing them, has no impact on the
        written data.  However, passing an alternative `parameterstep`
        information changes the written values of time-dependent
        parameters both in the primary and the auxiliary control files,
        as to be expected:

        >>> with TestIO():
        ...     pub.controlmanager.currentdir = 'newdir'
        ...     hp.save_controls(
        ...         auxfiler=aux, parameterstep='2d', simulationstep='1h')
        ...     with open(dir_ + 'stream_lahn_1_lahn_2.py') as controlfile:
        ...         print(controlfile.read())
        # -*- coding: utf-8 -*-
        <BLANKLINE>
        from hydpy.models.hstream_v1 import *
        <BLANKLINE>
        simulationstep('1h')
        parameterstep('2d')
        <BLANKLINE>
        lag(auxfile='stream')
        damp(auxfile='stream')
        <BLANKLINE>

        >>> with TestIO():
        ...     with open(dir_ + 'stream.py') as controlfile:
        ...         print(controlfile.read())
        # -*- coding: utf-8 -*-
        <BLANKLINE>
        from hydpy.models.hstream_v1 import *
        <BLANKLINE>
        simulationstep('1h')
        parameterstep('2d')
        <BLANKLINE>
        damp(0.0)
        lag(0.2915)
        <BLANKLINE>

        >>> with TestIO():
        ...     with open(dir_ + 'stream_lahn_2_lahn_3.py') as controlfile:
        ...         print(controlfile.read())
        # -*- coding: utf-8 -*-
        <BLANKLINE>
        from hydpy.models.hstream_v1 import *
        <BLANKLINE>
        simulationstep('1h')
        parameterstep('2d')
        <BLANKLINE>
        lag(0.2085)
        damp(auxfile='stream')
        <BLANKLINE>
        """
        self.elements.save_controls(
            parameterstep=parameterstep,
            simulationstep=simulationstep,
            auxfiler=auxfiler,
        )

    def load_conditions(self) -> None:
        """Load all currently relevant initial conditions.

        .. testsetup::

            >>> from hydpy import pub
            >>> del pub.options.parameterstep

        The following examples demonstrate both the functionality of
        method |HydPy.load_conditions| and |HydPy.save_conditions| based
        on the `LahnH` project, which we prepare via function
        |prepare_full_example_2|:

        >>> from hydpy.examples import prepare_full_example_2
        >>> hp, pub, TestIO = prepare_full_example_2()

        Our |HydPy| instance `hp` is ready for the first simulation run,
        meaning the required initial conditions are available already.
        First, we start a simulation run covering the whole initialisation
        period and inspect the resulting soil moisture values of |Element|
        `land_dill`, handled by a sequence object of type |hland_states.SM|:

        >>> hp.simulate()
        >>> sm = hp.elements.land_dill.model.sequences.states.sm
        >>> sm
        sm(184.098541, 180.176461, 198.689343, 195.462014, 210.856923,
           208.319571, 220.881637, 218.898327, 229.022364, 227.431521,
           235.597338, 234.329294)

        By default, method |HydPy.load_conditions| always (re)loads the
        initial conditions from the directory with its name matching the
        start date of the simulation period, which we prove by also
        showing the related content of the respective condition file
        `land_dill.py`:

        >>> with TestIO():
        ...     hp.load_conditions()
        >>> sm
        sm(185.13164, 181.18755, 199.80432, 196.55888, 212.04018, 209.48859,
           222.12115, 220.12671, 230.30756, 228.70779, 236.91943, 235.64427)

        >>> path = 'LahnH/conditions/init_1996_01_01_00_00_00/land_dill.py'
        >>> with TestIO():
        ...     with open(path, 'r') as file_:
        ...         lines = file_.read().split('\\n')
        ...         print(lines[10])
        ...         print(lines[11])
        sm(185.13164, 181.18755, 199.80432, 196.55888, 212.04018, 209.48859,
           222.12115, 220.12671, 230.30756, 228.70779, 236.91943, 235.64427)

        Now we perform two consecutive runs, covering the first and the
        second half of the initialisation period, respectively, and
        write, in both cases, the resulting final conditions to disk:

        >>> pub.timegrids.sim.lastdate = '1996-01-03'
        >>> hp.simulate()
        >>> sm
        sm(184.603966, 180.671117, 199.234825, 195.998635, 211.435809,
           208.891492, 221.488046, 219.49929, 229.651122, 228.055912,
           236.244147, 234.972621)
        >>> with TestIO():
        ...     hp.save_conditions()

        >>> pub.timegrids.sim.firstdate = '1996-01-03'
        >>> pub.timegrids.sim.lastdate = '1996-01-05'
        >>> hp.simulate()
        >>> with TestIO():
        ...     hp.save_conditions()
        >>> sm
        sm(184.098541, 180.176461, 198.689343, 195.462014, 210.856923,
           208.319571, 220.881637, 218.898327, 229.022364, 227.431521,
           235.597338, 234.329294)

        Analogous to method |HydPy.load_conditions|, method
        |HydPy.save_conditions| writes the resulting conditions to a
        directory with its name matching the end date of the simulation
        period, which we prove by reloading the conditions related
        to the middle of the initialisation period and showing the
        relevant file content:

        >>> with TestIO():
        ...     hp.load_conditions()
        >>> sm
        sm(184.603966, 180.671117, 199.234825, 195.998635, 211.435809,
           208.891492, 221.488046, 219.49929, 229.651122, 228.055912,
           236.244147, 234.972621)

        >>> path = 'LahnH/conditions/init_1996_01_03_00_00_00/land_dill.py'
        >>> with TestIO():
        ...     with open(path, 'r') as file_:
        ...         lines = file_.read().split('\\n')
        ...         print(lines[10])
        ...         print(lines[11])
        ...         print(lines[12])
        sm(184.603966, 180.671117, 199.234825, 195.998635, 211.435809,
           208.891492, 221.488046, 219.49929, 229.651122, 228.055912,
           236.244147, 234.972621)

        You can define another directory by assigning a different
        name to property |FileManager.currentdir| of the actual
        |ConditionManager| instance:

        >>> with TestIO():
        ...     pub.conditionmanager.currentdir = 'test'
        ...     hp.save_conditions()

        >>> path = 'LahnH/conditions/test/land_dill.py'
        >>> with TestIO():
        ...     with open(path, 'r') as file_:
        ...         lines = file_.read().split('\\n')
        ...         print(lines[10])
        ...         print(lines[11])
        ...         print(lines[12])
        sm(184.603966, 180.671117, 199.234825, 195.998635, 211.435809,
           208.891492, 221.488046, 219.49929, 229.651122, 228.055912,
           236.244147, 234.972621)

        This change remains permanent until you undo it manually:

        >>> sm(0.0)
        >>> pub.timegrids.sim.firstdate = '1996-01-01'
        >>> with TestIO():
        ...     hp.load_conditions()
        >>> sm
        sm(184.603966, 180.671117, 199.234825, 195.998635, 211.435809,
           208.891492, 221.488046, 219.49929, 229.651122, 228.055912,
           236.244147, 234.972621)

        >>> with TestIO():
        ...     del pub.conditionmanager.currentdir
        ...     hp.load_conditions()
        >>> sm
        sm(185.13164, 181.18755, 199.80432, 196.55888, 212.04018, 209.48859,
           222.12115, 220.12671, 230.30756, 228.70779, 236.91943, 235.64427)
        """
        self.elements.load_conditions()

    def save_conditions(self) -> None:
        """Save all currently relevant final conditions.

        See the documentation on method |HydPy.load_conditions| for
        further information.
        """
        self.elements.save_conditions()

    def trim_conditions(self) -> None:
        """Check all values of the condition sequences (|StateSequence|
        and |LogSequence| objects) for boundary violations and fix them
        if necessary.

        We use the `LahnH` example project to explain the functionality
        of method |HydPy.trim_conditions|, that gives no response at
        all when all conditions are correctly set:

        >>> from hydpy.examples import prepare_full_example_2
        >>> hp, pub, TestIO = prepare_full_example_2()
        >>> with pub.options.warntrim(True):
        ...     hp.trim_conditions()

        If you try, for example, to set interception capacities
        (|hland_states.Ic|) that violate the maximum capacity
        (|hland_control.IcMax|), you get a direct response based
        on function |trim|:

        >>> with pub.options.warntrim(True):
        ...     hp.elements.land_dill.model.sequences.states.ic(1.2)
        Traceback (most recent call last):
        ...
        UserWarning: For variable `ic` of element `land_dill` at least \
one value needed to be trimmed.  The old and the new value(s) are \
`1.2, 1.2, 1.2, 1.2, 1.2, 1.2, 1.2, 1.2, 1.2, 1.2, 1.2, 1.2` and \
`1.0, 1.2, 1.0, 1.2, 1.0, 1.2, 1.0, 1.2, 1.0, 1.2, 1.0, 1.2`, respectively.

        However, changing the boundaries themselves without adjusting
        the conditions cannot be detected automatically.  Whenever in
        doubt, call method |HydPy.trim_conditions| explicitly:

        >>> hp.elements.land_dill.model.parameters.control.icmax(1.1)
        >>> with pub.options.warntrim(True):
        ...     hp.trim_conditions()
        Traceback (most recent call last):
        ...
        UserWarning: For variable `ic` of element `land_dill` at least \
one value needed to be trimmed.  The old and the new value(s) are \
`1.0, 1.2, 1.0, 1.2, 1.0, 1.2, 1.0, 1.2, 1.0, 1.2, 1.0, 1.2` and \
`1.0, 1.1, 1.0, 1.1, 1.0, 1.1, 1.0, 1.1, 1.0, 1.1, 1.0, 1.1`, respectively.
        """
        self.elements.trim_conditions()

    def reset_conditions(self) -> None:
        """Reset all currently relevant condition sequences.

        Method |HydPy.reset_conditions| is the most convenient way to
        perform simulations repeatedly for the same period, each time
        starting from the same initial conditions, e.g. for parameter
        calibration. Each |StateSequence| and |LogSequence| object
        remembers the last assigned values and can reactivate them
        for the mentioned purpose.

        For demonstration, we perform a simulation for the `LahnH`
        example project spanning four days:

        >>> from hydpy.examples import prepare_full_example_2
        >>> hp, pub, TestIO = prepare_full_example_2()
        >>> hp.simulate()
        >>> from hydpy import print_values
        >>> print_values(hp.nodes.lahn_3.sequences.sim.series)
        54.043745, 37.320814, 31.922053, 28.413644

        Just repeating the simulation gives different results due to
        applying the final states of the first simulation run as the
        initial states of the second run:

        >>> hp.simulate()
        >>> print_values(hp.nodes.lahn_3.sequences.sim.series)
        26.218473, 25.039964, 24.205384, 23.296241

        Calling |HydPy.reset_conditions| first allows repeating the
        first simulation run exactly multiple times:

        >>> hp.reset_conditions()
        >>> hp.simulate()
        >>> print_values(hp.nodes.lahn_3.sequences.sim.series)
        54.043745, 37.320814, 31.922053, 28.413644
        >>> hp.reset_conditions()
        >>> hp.simulate()
        >>> print_values(hp.nodes.lahn_3.sequences.sim.series)
        54.043745, 37.320814, 31.922053, 28.413644
        """
        self.elements.reset_conditions()

    @property
    def conditions(self) -> ConditionsType:
        # noinspection PyUnresolvedReferences,PyTypeChecker
        """A nested dictionary, containing the values of all condition
        sequences of all currently handled models.

        The primary  purpose of property |HydPy.conditions| is similar to
        the one of method |HydPy.reset_conditions|, to allow to perform
        repeated calculations starting from the same initial conditions.
        Nevertheless, |HydPy.conditions| is more flexible when it comes
        to handling multiple conditions, which can, for example, be useful
        for applying ensemble based assimilation algorithms.

        For demonstration, we perform simulations for the `LahnH` example
        project spanning the first three months of 1996.  We begin with a
        preparation run beginning on the first day of January and ending
        on the 20th day of February:

        >>> from hydpy.examples import prepare_full_example_1
        >>> prepare_full_example_1()
        >>> from hydpy import HydPy, pub, TestIO, print_values
        >>> with TestIO():
        ...     hp = HydPy('LahnH')
        ...     pub.timegrids = '1996-01-01', '1996-04-01', '1d'
        ...     hp.prepare_everything()
        >>> pub.timegrids.sim.lastdate = '1996-02-20'
        >>> hp.simulate()
        >>> print_values(hp.nodes.lahn_3.sequences.sim.series[48:52])
        70.553509, 94.344086, nan, nan

        At the end of the preparation run, a snow layer is covering the
        Lahn catchment.  In the `lahn_1` subcatchment, this snow layer
        contains 19.5 mm of frozen water and 1.7 mm of liquid water:

        >>> lahn1_states = hp.elements.land_lahn_1.model.sequences.states
        >>> print_values([lahn1_states.sp.average_values()])
        19.543831
        >>> print_values([lahn1_states.wc.average_values()])
        1.745963

        Now we save the current conditions and perform the first simulation
        run from the 20th day of February until the end of March:

        >>> conditions = hp.conditions
        >>> hp.nodes.lahn_3.sequences.sim.series = 0.0
        >>> pub.timegrids.sim.firstdate = '1996-02-20'
        >>> pub.timegrids.sim.lastdate = '1996-04-01'
        >>> hp.simulate()
        >>> first = hp.nodes.lahn_3.sequences.sim.series.copy()
        >>> print_values(first[48:52])
        0.0, 0.0, 85.150677, 63.902098

        To exactly repeat the last simulation run, we assign the
        memorised conditions to property |HydPy.conditions|:

        >>> hp.conditions = conditions
        >>> print_values([lahn1_states.sp.average_values()])
        19.543831
        >>> print_values([lahn1_states.wc.average_values()])
        1.745963

        All discharge values of the second simulation run are identical
        with the ones of the first simulation run:

        >>> hp.nodes.lahn_3.sequences.sim.series = 0.0
        >>> pub.timegrids.sim.firstdate = '1996-02-20'
        >>> pub.timegrids.sim.lastdate = '1996-04-01'
        >>> hp.simulate()
        >>> second = hp.nodes.lahn_3.sequences.sim.series.copy()
        >>> print_values(second[48:52])
        0.0, 0.0, 85.150677, 63.902098
        >>> all(first == second)
        True

        We selected the snow period as an example due to potential
        problems with the limited water holding capacity of the
        snow layer, which depends on the ice content of the snow layer
        (|hland_states.SP|) and the relative water holding capacity
        (|hland_control.WHC|).  Due to this restriction, problems can
        occur.  To give an example, we set |hland_control.WHC| to zero
        temporarily, apply the memorised conditions, and finally reset
        the original values of |hland_control.WHC|:

        >>> for element in hp.elements.catchment:
        ...     element.whc = element.model.parameters.control.whc.values
        ...     element.model.parameters.control.whc = 0.0
        >>> with pub.options.warntrim(False):
        ...     hp.conditions = conditions
        >>> for element in hp.elements.catchment:
        ...     element.model.parameters.control.whc = element.whc

        Without any water holding capacity of the snow layer, its water
        content is zero despite the actual memorised value of 1.7 mm:

        >>> print_values([lahn1_states.sp.average_values()])
        19.543831
        >>> print_values([lahn1_states.wc.average_values()])
        0.0

        What is happening in the case of such conflicts partly depends
        on the implementation of the respective application model.
        For safety, we suggest setting the option |Options.warntrim| to
        |True| before resetting conditions.
        """
        return self.elements.conditions

    @conditions.setter
    def conditions(self, conditions: ConditionsType) -> None:
        self.elements.conditions = conditions

    @property
    def networkproperties(self) -> Dict[str, Any]:
        """Some properties of the network defined by the currently relevant
        |Node| and |Element| objects.

        See the documentation on method |HydPy.print_networkproperties|
        for further information.
        """
        return {
            'Number of nodes': len(self.nodes),
            'Number of elements': len(self.elements),
            'Number of end nodes': len(self.endnodes),
            'Number of distinct networks': len(self.segregatednetworks),
            'Applied node variables': self.variables
        }

    def print_networkproperties(self) -> None:
        """Print some properties of the network defined by the currently
        relevant |Node| and |Element| objects.

        |HydPy.print_networkproperties| is for convenience to summarise
        specific network measures like |HydPy.segregatednetworks|.

        The `LahnH` example project defines a small, single network,
        with all catchments ultimately discharging to node `lahn_3`:

        >>> from hydpy.examples import prepare_full_example_1
        >>> prepare_full_example_1()
        >>> from hydpy import HydPy, TestIO
        >>> with TestIO():
        ...     hp = HydPy('LahnH')
        ...     hp.prepare_network()
        >>> hp.print_networkproperties()
        Number of nodes: 4
        Number of elements: 7
        Number of end nodes: 1
        Number of distinct networks: 1
        Applied node variables: Q
        """
        for key, value in self.networkproperties.items():
            if isinstance(value, typingtools.IterableNonString):
                value = objecttools.enumeration(value)
            print(f'{key}: {value}')

    @property
    def endnodes(self) -> devicetools.Nodes:
        """All currently relevant |Node| objects which define a downstream
        endpoint of the network.

        The `LahnH` example project defines a small, single network,
        with all catchments ultimately discharging to node `lahn_3`:

        >>> from hydpy.examples import prepare_full_example_1
        >>> prepare_full_example_1()
        >>> from hydpy import HydPy, TestIO
        >>> with TestIO():
        ...     hp = HydPy('LahnH')
        ...     hp.prepare_network()
        >>> hp.endnodes
        Nodes("lahn_3")

        After breaking the connection between node `lahn_1` and its
        downstream river channel element `stream_lahn_1_lahn2`,
        `lahn_1` also becomes an end node:

        >>> hp.nodes.lahn_1.exits.mutable = True
        >>> hp.elements.stream_lahn_1_lahn_2.inlets.mutable = True
        >>> del hp.nodes.lahn_1.exits.stream_lahn_1_lahn_2
        >>> del hp.elements.stream_lahn_1_lahn_2.inlets.lahn_1
        >>> hp.endnodes
        Nodes("lahn_1", "lahn_3")

        Even with a proper connection to a downstream element, a node
        counts as an end node as long as these elements are not part
        of the currently relevant network (meaning, currently handled
        by the |HydPy| object):

        >>> del hp.elements.stream_dill_lahn_2
        >>> hp.nodes.dill.exits
        Elements("stream_dill_lahn_2")
        >>> hp.endnodes
        Nodes("dill", "lahn_1", "lahn_3")

        Connections with "remote" elements are considered irrelevant:

        >>> stream = hp.elements.stream_lahn_2_lahn_3
        >>> stream.inlets.mutable = True
        >>> stream.receivers.mutable = True
        >>> stream.receivers += stream.inlets.lahn_2
        >>> del stream.inlets.lahn_2
        >>> hp.endnodes
        Nodes("dill", "lahn_1", "lahn_2", "lahn_3")
        """
        endnodes = devicetools.Nodes()
        for node in self.nodes:
            for element in node.exits:
                if ((element in self.elements) and
                        (node not in element.receivers)):
                    break
            else:
                endnodes += node
        return endnodes

    @property
    def segregatednetworks(self) -> 'selectiontools.Selections':
        """The number of segregated networks defined by the currently
        relevant |Node| and |Element| objects.

        Each end node (as defined by property |HydPy.endnodes|) eventually
        defines a single network, segregated from the networks of other
        end nodes.  Due to the `LahnH` example project defining only a
        single end node, there can be only one segregate network,
        accordingly:

        >>> from hydpy.examples import prepare_full_example_1
        >>> prepare_full_example_1()
        >>> from hydpy import HydPy, TestIO
        >>> with TestIO():
        ...     hp = HydPy('LahnH')
        ...     hp.prepare_network()
        >>> hp.segregatednetworks
        Selections("lahn_3")
        >>> hp.segregatednetworks.lahn_3
        Selection("lahn_3",
                  nodes=("dill", "lahn_1", "lahn_2", "lahn_3"),
                  elements=("land_dill", "land_lahn_1", "land_lahn_2",
                            "land_lahn_3", "stream_dill_lahn_2",
                            "stream_lahn_1_lahn_2", "stream_lahn_2_lahn_3"))

        Revisiting the examples of the documentation on property
        |HydPy.endnodes|, we get the similar results.  Note that
        the segregated networks are always |Selection| objects, that
        do not overlap each other (meaning, no |Node| or |Element| object
        occurs more than one time):

        >>> hp.nodes.lahn_1.exits.mutable = True
        >>> hp.elements.stream_lahn_1_lahn_2.inlets.mutable = True
        >>> del hp.nodes.lahn_1.exits.stream_lahn_1_lahn_2
        >>> del hp.elements.stream_lahn_1_lahn_2.inlets.lahn_1
        >>> hp.segregatednetworks
        Selections("lahn_1", "lahn_3")
        >>> hp.segregatednetworks.lahn_1
        Selection("lahn_1",
                  nodes="lahn_1",
                  elements="land_lahn_1")
        >>> hp.segregatednetworks.lahn_3
        Selection("lahn_3",
                  nodes=("dill", "lahn_2", "lahn_3"),
                  elements=("land_dill", "land_lahn_2", "land_lahn_3",
                            "stream_dill_lahn_2", "stream_lahn_1_lahn_2",
                            "stream_lahn_2_lahn_3"))

        >>> del hp.elements.stream_dill_lahn_2
        >>> hp.nodes.dill.exits
        Elements("stream_dill_lahn_2")
        >>> hp.segregatednetworks
        Selections("dill", "lahn_1", "lahn_3")
        >>> hp.segregatednetworks.dill
        Selection("dill",
                  nodes="dill",
                  elements="land_dill")
        >>> hp.segregatednetworks.lahn_1
        Selection("lahn_1",
                  nodes="lahn_1",
                  elements="land_lahn_1")
        >>> hp.segregatednetworks.lahn_3
        Selection("lahn_3",
                  nodes=("lahn_2", "lahn_3"),
                  elements=("land_lahn_2", "land_lahn_3",
                            "stream_lahn_1_lahn_2", "stream_lahn_2_lahn_3"))


        >>> stream = hp.elements.stream_lahn_2_lahn_3
        >>> stream.inlets.mutable = True
        >>> stream.receivers.mutable = True
        >>> stream.receivers += stream.inlets.lahn_2
        >>> del stream.inlets.lahn_2
        >>> hp.segregatednetworks
        Selections("dill", "lahn_1", "lahn_2", "lahn_3")
        >>> hp.segregatednetworks.dill
        Selection("dill",
                  nodes="dill",
                  elements="land_dill")
        >>> hp.segregatednetworks.lahn_1
        Selection("lahn_1",
                  nodes="lahn_1",
                  elements="land_lahn_1")
        >>> hp.segregatednetworks.lahn_2
        Selection("lahn_2",
                  nodes="lahn_2",
                  elements=("land_lahn_2", "stream_lahn_1_lahn_2"))
        >>> hp.segregatednetworks.lahn_3
        Selection("lahn_3",
                  nodes="lahn_3",
                  elements=("land_lahn_3", "stream_lahn_2_lahn_3"))

        In all examples above, the number of the end nodes and the number
        of the segregated networks are identical, which is not the case
        when two or more networks share the same network.  We restore
        our original network and add two additional end nodes, `nowhere`
        and `somewhere`,  linking the first one with element
        `stream_lahn_2_lahn_3` and the second one with the additional
        element `stream_lahn_1_nowhere`, which we connect to node `lahn_1`:

        >>> with TestIO():
        ...     hp = HydPy('LahnH')
        ...     hp.prepare_network()
        >>> from hydpy import Element
        >>> _ = Element('stream_lahn_2_lahn_3', outlets='nowhere')
        >>> hp.nodes += 'nowhere'
        >>> hp.elements += Element('stream_lahn_1_nowhere',
        ...                        inlets='lahn_1',
        ...                        outlets='somewhere')
        >>> hp.nodes += 'somewhere'

        Now there are three end nodes but only two segregated networks,
        as node `nowhere` does not reference any upstream devices not
        also referenced by node `lahn_3`.  The unique feature of element
        `lahn_3` and `stream_lahn_1_nowhere` is that they drain to
        either node `lahn_3` or `somewhere` but not both, which is why
        they are the only members of selection `lahn_3` and `somewhere`,
        respectively:

        >>> hp.endnodes
        Nodes("lahn_3", "nowhere", "somewhere")
        >>> hp.segregatednetworks
        Selections("lahn_3", "somewhere")
        >>> hp.segregatednetworks.lahn_3
        Selection("lahn_3",
                  nodes="lahn_3",
                  elements="land_lahn_3")
        >>> hp.segregatednetworks.somewhere
        Selection("somewhere",
                  nodes="somewhere",
                  elements="stream_lahn_1_nowhere")
        """
        sels1 = selectiontools.Selections()
        sels2 = selectiontools.Selections()
        complete = selectiontools.Selection(
            'complete', self.nodes, self.elements)
        for node in self.endnodes:
            sel = complete.copy(node.name).select_upstream(node)
            sels1 += sel
            sels2 += sel.copy(node.name)
        for sel1 in sels1:
            for sel2 in sels2:
                if sel1.name != sel2.name:
                    sel1 -= sel2
        for name in list(sels1.names):
            if not sels1[name].elements:
                del sels1[name]
        return sels1

    @property
    def variables(self) -> List[devicetools.NodeVariableType]:
        # noinspection PyUnresolvedReferences
        """Summary of all |Node.variable| properties of the currently
        relevant |Node| objects.

        >>> from hydpy.examples import prepare_full_example_1
        >>> prepare_full_example_1()
        >>> from hydpy import HydPy, TestIO
        >>> with TestIO():
        ...     hp = HydPy('LahnH')
        ...     hp.prepare_network()
        >>> hp.variables
        ['Q']

        >>> from hydpy import FusedVariable, hland_T, Node
        >>> hp.nodes += Node('test', variable=FusedVariable('T', hland_T))
        >>> hp.variables
        ['Q', FusedVariable('T', hland_T)]
        """
        variables = set([])
        for node in self.nodes:
            variables.add(node.variable)
        return sorted(variables, key=str)

    def open_files(self, idx: int = 0) -> None:
        """Open all required internal time-series files.

        This method is only required when storing internal time-series
        data on disk.  See the main documentation on class |HydPy| for
        further information.
        """
        self.elements.open_files(idx=idx)
        self.nodes.open_files(idx=idx)

    def close_files(self) -> None:
        """Close all previously opened internal time-series files.

        This method is only required when storing internal time-series
        data on disk.  See the main documentation on class |HydPy| for
        further information.
        """
        self.elements.close_files()
        self.nodes.close_files()

    @overload
    def update_devices(
            self,
            *,
            selection: 'selectiontools.Selection',
    ) -> None:
        """Selection as input"""

    @overload
    def update_devices(
            self,
            *,
            nodes: devicetools.NodesConstrArg = ...,
            elements: devicetools.ElementsConstrArg = ...,
    ) -> None:
        """Devices as input"""

    def update_devices(
            self,
            *,
            selection=None,
            nodes=None,
            elements=None,
    ) -> None:
        """Determine the order, in which method |HydPy.simulate| processes
        the currently relevant |Node| and |Element| objects.

        Eventually passed |Node| and |Element| objects (for example,
        contained within a |Selection| object) replace existing ones.

        As described in the documentation on the method
        |HydPy.prepare_network|, a |HydPy| object usually starts with
        the "complete" network of the considered project:

        >>> from hydpy.examples import prepare_full_example_2
        >>> hp, pub, TestIO = prepare_full_example_2()

        The safest approach to "activate" another selection is to use
        the method |HydPy.update_devices|.  The first option is to pass
        a complete |Selection| object:

        >>> pub.selections.headwaters
        Selection("headwaters",
                  nodes=("dill", "lahn_1"),
                  elements=("land_dill", "land_lahn_1"))

        >>> hp.update_devices(selection=pub.selections.headwaters)
        >>> hp.nodes
        Nodes("dill", "lahn_1")
        >>> hp.elements
        Elements("land_dill", "land_lahn_1")

        Method |HydPy.update_devices| automatically updates the `deviceorder`,
        assuring method |HydPy.simulate| processes "upstream" model
        instances before it processes their "downstream" neighbours:

        >>> for device in hp.deviceorder:
        ...     print(device)
        land_lahn_1
        lahn_1
        land_dill
        dill

        Second, you can pass some nodes only, which by the way removes the
        old elements:

        >>> hp.update_devices(nodes='dill')
        >>> hp.nodes
        Nodes("dill")
        >>> hp.elements
        Elements()
        >>> for device in hp.deviceorder:
        ...     print(device)
        dill

        Third, you can pass some elements only, which by the way removes the
        old nodes:

        >>> hp.update_devices(elements=['land_lahn_1', 'land_dill'])
        >>> hp.nodes
        Nodes()
        >>> hp.elements
        Elements("land_dill", "land_lahn_1")
        >>> for device in hp.deviceorder:
        ...     print(device)
        land_lahn_1
        land_dill

        Fourth, you can pass nodes and elements at the same time:

        >>> hp.update_devices(nodes='dill',
        ...                   elements=['land_lahn_1', 'land_dill'])
        >>> hp.nodes
        Nodes("dill")
        >>> hp.elements
        Elements("land_dill", "land_lahn_1")
        >>> for device in hp.deviceorder:
        ...     print(device)
        land_lahn_1
        land_dill
        dill

        Fifth, you can pass no argument at all, which only updates the
        device order:

        >>> del hp.nodes.dill
        >>> for device in hp.deviceorder:
        ...     print(device)
        land_lahn_1
        land_dill
        dill
        >>> hp.update_devices()
        >>> for device in hp.deviceorder:
        ...     print(device)
        land_lahn_1
        land_dill

        Method |HydPy.update_devices| does not allow to pass single devices
        and devices contained within a selection at the same time:

        >>> hp.update_devices(selection=pub.selections.headwaters,
        ...                   nodes='dill')
        Traceback (most recent call last):
        ...
        ValueError: Method `update_devices` of class `HydPy` does not allow \
to use both the `selection` argument and the `nodes` or  the `elements` \
argument at the same time.

        >>> hp.update_devices(selection=pub.selections.headwaters,
        ...                   elements=['land_lahn_1', 'land_dill'])
        Traceback (most recent call last):
        ...
        ValueError: Method `update_devices` of class `HydPy` does not allow \
to use both the `selection` argument and the `nodes` or  the `elements` \
argument at the same time.
        """
        selection_given = selection is not None
        devices_given = (nodes is not None) or (elements is not None)
        if selection_given and devices_given:
            raise ValueError(
                'Method `update_devices` of class `HydPy` does not allow '
                'to use both the `selection` argument and the `nodes` or  '
                'the `elements` argument at the same time.'
            )
        if selection_given:
            self.nodes = selection.nodes
            self.elements = selection.elements
        if devices_given:
            del self.nodes
            # noinspection PyUnboundLocalVariable
            if nodes is None:
                nodes = devicetools.Nodes()
            # noinspection PyUnboundLocalVariable
            self.nodes = nodes
            del self.elements
            # noinspection PyUnboundLocalVariable
            if elements is None:
                elements = devicetools.Elements()
            # noinspection PyUnboundLocalVariable
            self.elements = elements
        # noinspection PyTypeChecker
        devices = networkx.topological_sort(create_directedgraph(self))
        nodes = self.nodes.names
        elements = self.elements.names
        self.deviceorder = [
            device for device in devices
            if (device.name in nodes) or (device.name in elements)
        ]

    @property
    def methodorder(self) -> List[Callable]:
        """All methods of the currently relevant |Node| and |Element|
        objects to be processed by method |HydPy.simulate| during a
        simulation time step, ordered in a correct execution sequence.

        Property |HydPy.methodorder| should be of interest for framework
        developers only.
        """
        funcs = []
        for node in self.nodes:
            if node.deploymode in ('oldsim', 'obs_oldsim'):
                funcs.append(node.sequences.fastaccess.load_simdata)
            if node.deploymode in ('obs', 'obs_newsim', 'obs_oldsim'):
                funcs.append(node.sequences.fastaccess.load_obsdata)
        for node in self.nodes:
            if node.deploymode not in ('oldsim', 'obs_oldsim'):
                funcs.append(node.sequences.fastaccess.reset)
        for device in self.deviceorder:
            if isinstance(device, devicetools.Element):
                funcs.append(device.model.simulate)
            elif device.deploymode in ('obs_newsim', 'obs_oldsim'):
                funcs.append(device.sequences.fastaccess.fill_obsdata)
        for element in self.elements:
            if element.senders:
                funcs.append(element.model.update_senders)
        for element in self.elements:
            if element.receivers:
                funcs.append(element.model.update_receivers)
        for element in self.elements:
            funcs.append(element.model.save_data)
        for node in self.nodes:
            if node.deploymode not in ('oldsim', 'obs_oldsim'):
                funcs.append(node.sequences.fastaccess.save_simdata)
        for logger in self.loggers.values():
            funcs.append(logger.update)
        return funcs

    @printtools.print_progress
    def simulate(self) -> None:
        """Perform a simulation run over the actual simulation period
        defined by the |Timegrids| object stored in module |pub|.

        We let function |prepare_full_example_2| prepare a runnable
        |HydPy| object related to the `LahnH` example project:

        >>> from hydpy.examples import prepare_full_example_2
        >>> hp, pub, TestIO = prepare_full_example_2()

        First, we execute a default simulation run covering the whole
        simulation period and inspect the discharge series simulated
        at the outlet of the river basin, represented by node `lahn_3`:

        >>> hp.simulate()
        >>> from hydpy import round_
        >>> round_(hp.nodes.lahn_3.sequences.sim.series)
        54.043745, 37.320814, 31.922053, 28.413644

        After resetting the initial conditions via method
        |HydPy.reset_conditions|, we repeat the simulation run and get
        the same results:

        >>> hp.reset_conditions()
        >>> hp.simulate()
        >>> round_(hp.nodes.lahn_3.sequences.sim.series)
        54.043745, 37.320814, 31.922053, 28.413644

        Simulation runs do not need to cover the whole initialisation
        period at once.  After setting the |Timegrid.lastdate| property
        of the `sim` |Timegrid| of the |Timegrids| objects stored within
        module |pub| to the middle of the initialisation period, method
        |HydPy.simulate| calculates the first two discharge values only:

        >>> hp.reset_conditions()
        >>> hp.nodes.lahn_3.sequences.sim.series = 0.0
        >>> pub.timegrids.sim.lastdate = '1996-01-03'
        >>> hp.simulate()
        >>> round_(hp.nodes.lahn_3.sequences.sim.series)
        54.043745, 37.320814, 0.0, 0.0

        After justing the both |Timegrid.firstdate| and |Timegrid.lastdate|
        of the `sim` |Timegrid| to the second half of the initialisation
        period, |HydPy.simulate| completes the time-series:

        >>> pub.timegrids.sim.firstdate = '1996-01-03'
        >>> pub.timegrids.sim.lastdate = '1996-01-05'
        >>> hp.simulate()
        >>> round_(hp.nodes.lahn_3.sequences.sim.series)
        54.043745, 37.320814, 31.922053, 28.413644

        In the above examples, each |Model| object (handled by an |Element|
        object) passes its simulated values via a |Node| object to its
        downstream |Model| object.  There are four ways to deviate from
        this default behaviour, that can be selected for each node
        individually via the property |Node.deploymode|.  We focus on node
        `lahn_2` in the following, being the upstream neighbour of node
        `lahn_3`.  So far, its deploy mode is `newsim`, meaning that the
        node passes newly calculated simulation values to the downstream
        element `stream_lahn_2_lahn_3`:

        >>> hp.nodes.lahn_2.deploymode
        'newsim'

        Under the second option `oldsim`, node `lahn_2` does not pass
        the discharge values simulated in the next simulation run but
        the "old" discharge values already available by the
        |IOSequence.series| array of the |Sim| sequence.  This behaviour
        can, for example, be useful when calibrating subsequent subareas
        of a river basin sequentially, beginning with the headwaters
        and continuing with their downstream neighbours.  For the
        clarity of this example, we decrease all values of the "old"
        simulated series of node `lahn_2` by 10 m³/s:

        >>> round_(hp.nodes.lahn_2.sequences.sim.series)
        42.3697, 27.210443, 22.930066, 20.20133
        >>> hp.nodes.lahn_2.deploymode = 'oldsim'
        >>> hp.nodes.lahn_2.sequences.sim.series -= 10.0

        After performing another simulation run (over the whole
        initialisation period, again), the modified discharge values of
        node `lahn_2` are unchanged.  The simulated values of node
        `lahn_3` are, compared to the `newsim` runs, decreased by 10 m³/s
        (there is no time delay or dampening of the discharge values
        between both nodes due to the |hstream_control.Lag| time of
        application model |hstream_v1| being smaller than the simulation
        time step):

        >>> hp.reset_conditions()
        >>> pub.timegrids.sim.firstdate = '1996-01-01'
        >>> pub.timegrids.sim.lastdate = '1996-01-05'
        >>> hp.simulate()
        >>> round_(hp.nodes.lahn_2.sequences.sim.series)
        32.3697, 17.210443, 12.930066, 10.20133
        >>> round_(hp.nodes.lahn_3.sequences.sim.series)
        44.043745, 27.320814, 21.922053, 18.413644

        The third option is `obs`, where node `lahn_2` receives
        and stores the values from its upstream models but passes
        other, observed values, handled by sequence |Obs|, which
        we, for simplicity, set to zero for the complete initialisation
        and simulation period (more often, one would read measured
        data from files via methods as |HydPy.load_obsseries|):

        >>> hp.nodes.lahn_2.deploymode = 'obs'
        >>> hp.nodes.lahn_2.sequences.obs.series = 0.0

        Now the simulated values of node `lahn_2` are identical with
        the ones of the `newsim` example, but the simulated values
        of node `lahn_3` are lower due to receiving the observed
        instead of the simulated values from upstream:

        >>> hp.reset_conditions()
        >>> hp.nodes.lahn_3.sequences.sim.series = 0.0
        >>> hp.simulate()
        >>> round_(hp.nodes.lahn_2.sequences.obs.series)
        0.0, 0.0, 0.0, 0.0
        >>> round_(hp.nodes.lahn_2.sequences.sim.series)
        42.3697, 27.210443, 22.930066, 20.20133
        >>> round_(hp.nodes.lahn_3.sequences.sim.series)
        11.674045, 10.110371, 8.991987, 8.212314

        Unfortunately, observation time series are often incomplete.  *HydPy*
        generally uses |numpy| |numpy.nan| to represent missing values.
        Passing |numpy.nan| inputs to a model usually results in |numpy.nan|
        outputs.  Hence, after assigning |numpy.nan| to some entries of the
        observation series of node `lahn_2`, the simulation series of node
        `lahn_3` also contains |numpy.nan| values:

        >>> from numpy import nan
        >>> with pub.options.checkseries(False):
        ...     hp.nodes.lahn_2.sequences.obs.series= 0.0, nan, 0.0, nan
        >>> hp.reset_conditions()
        >>> hp.nodes.lahn_3.sequences.sim.series = 0.0
        >>> hp.simulate()
        >>> round_(hp.nodes.lahn_2.sequences.obs.series)
        0.0, nan, 0.0, nan
        >>> round_(hp.nodes.lahn_2.sequences.sim.series)
        42.3697, 27.210443, 22.930066, 20.20133
        >>> round_(hp.nodes.lahn_3.sequences.sim.series)
        11.674045, nan, 8.991987, nan

        To avoid the calculation of |numpy.nan| values, one can select the
        fourth option `obs_newsim`.  Now the priority for node `lahn_2` is
        to deploy its observed values.  However, for each missing observation,
        it deploys its newly simulated value instead:

        >>> hp.nodes.lahn_2.deploymode = 'obs_newsim'
        >>> hp.reset_conditions()
        >>> hp.simulate()
        >>> round_(hp.nodes.lahn_2.sequences.obs.series)
        0.0, nan, 0.0, nan
        >>> round_(hp.nodes.lahn_2.sequences.sim.series)
        42.3697, 27.210443, 22.930066, 20.20133
        >>> round_(hp.nodes.lahn_3.sequences.sim.series)
        11.674045, 37.320814, 8.991987, 28.413644

        The fifth option `obs_oldsim` serves the same purpose as option
        `obs_newsim` but uses already available "old" simulation results
        as substitutes:

        >>> hp.nodes.lahn_2.deploymode = 'obs_oldsim'
        >>> hp.reset_conditions()
        >>> hp.nodes.lahn_2.sequences.sim.series = (
        ...     32.3697, 17.210443, 12.930066, 10.20133)
        >>> hp.simulate()
        >>> round_(hp.nodes.lahn_2.sequences.obs.series)
        0.0, nan, 0.0, nan
        >>> round_(hp.nodes.lahn_2.sequences.sim.series)
        32.3697, 17.210443, 12.930066, 10.20133
        >>> round_(hp.nodes.lahn_3.sequences.sim.series)
        11.674045, 27.320814, 8.991987, 18.413644

        The last example shows that resetting option |Node.deploymode|
        to `newsim` results in the default behaviour of the method
        |HydPy.simulate|, again:

        >>> hp.nodes.lahn_2.deploymode = 'newsim'
        >>> hp.reset_conditions()
        >>> hp.simulate()
        >>> round_(hp.nodes.lahn_2.sequences.sim.series)
        42.3697, 27.210443, 22.930066, 20.20133
        >>> round_(hp.nodes.lahn_3.sequences.sim.series)
        54.043745, 37.320814, 31.922053, 28.413644
        """
        idx_start, idx_end = hydpy.pub.timegrids.simindices
        self.open_files(idx_start)
        methodorder = self.methodorder
        for idx in printtools.progressbar(range(idx_start, idx_end)):
            for func in methodorder:
                func(idx)
        self.close_files()

    def doit(self) -> None:
        """Deprecated! Use method |HydPy.simulate| instead.

        >>> from hydpy import HydPy
        >>> from unittest import mock
        >>> with mock.patch.object(HydPy, 'simulate') as mocked:
        ...     hp = HydPy('test')
        ...     hp.doit()
        Traceback (most recent call last):
        ...
        hydpy.core.exceptiontools.HydPyDeprecationWarning: \
Method `doit` of class `HydPy` is deprecated.  \
Use method `simulate` instead.
        >>> mocked.call_args_list
        [call()]
        """
        self.simulate()
        warnings.warn(
            'Method `doit` of class `HydPy` is deprecated.  '
            'Use method `simulate` instead.',
            exceptiontools.HydPyDeprecationWarning)

    def prepare_allseries(self, ramflag: bool = True) -> None:
        """Allow all current |IOSequence| objects to handle time-series
        data via property |IOSequence.series|, depending on argument
        `ramflag` either in RAM (|True|) on disk (|False|).

        See the main documentation on class |HydPy| for further information.
        """
        self.prepare_modelseries(ramflag)
        self.prepare_nodeseries(ramflag)

    def prepare_modelseries(self, ramflag: bool = True) -> None:
        """An alternative method for |HydPy.prepare_allseries| specialised
        for model sequences."""
        self.elements.prepare_allseries(ramflag=ramflag)

    def prepare_inputseries(self, ramflag: bool = True) -> None:
        """An alternative method for |HydPy.prepare_allseries| specialised
        for model input sequences."""
        self.elements.prepare_inputseries(ramflag=ramflag)

    def prepare_fluxseries(self, ramflag: bool = True) -> None:
        """An alternative method for |HydPy.prepare_allseries| specialised
        for model flux sequences."""
        self.elements.prepare_fluxseries(ramflag=ramflag)

    def prepare_stateseries(self, ramflag: bool = True) -> None:
        """An alternative method for |HydPy.prepare_allseries| specialised
        for model state sequences."""
        self.elements.prepare_stateseries(ramflag=ramflag)

    def prepare_nodeseries(self, ramflag: bool = True) -> None:
        """An alternative method for |HydPy.prepare_allseries| specialised
        for node sequences."""
        self.nodes.prepare_allseries(ramflag=ramflag)

    def prepare_simseries(self, ramflag: bool = True) -> None:
        """An alternative method for |HydPy.prepare_allseries| specialised
        for simulation sequences of nodes."""
        self.nodes.prepare_simseries(ramflag=ramflag)

    def prepare_obsseries(self, ramflag: bool = True) -> None:
        """An alternative method for |HydPy.prepare_allseries| specialised
        for observation sequences of nodes."""
        self.nodes.prepare_obsseries(ramflag=ramflag)

    def save_allseries(self) -> None:
        """Write the time-series data of all current |IOSequence| objects
        at once to the external data file(s).

        See the main documentation on class |HydPy| for further information.
        """
        self.save_modelseries()
        self.save_nodeseries()

    def save_modelseries(self) -> None:
        """An alternative method for |HydPy.save_modelseries| specialised
        for model sequences."""
        self.elements.save_allseries()

    def save_inputseries(self) -> None:
        """An alternative method for |HydPy.save_modelseries| specialised
        for model input sequences."""
        self.elements.save_inputseries()

    def save_fluxseries(self) -> None:
        """An alternative method for |HydPy.save_modelseries| specialised
        for model flux sequences."""
        self.elements.save_fluxseries()

    def save_stateseries(self) -> None:
        """An alternative method for |HydPy.save_modelseries| specialised
        for model state sequences."""
        self.elements.save_stateseries()

    def save_nodeseries(self) -> None:
        """An alternative method for |HydPy.save_modelseries| specialised
        for node sequences."""
        self.nodes.save_allseries()

    def save_simseries(self) -> None:
        """An alternative method for |HydPy.save_modelseries| specialised
        for simulation sequences of nodes."""
        self.nodes.save_simseries()

    def save_obsseries(self) -> None:
        """An alternative method for |HydPy.save_modelseries| specialised
        for observation sequences of nodes."""
        self.nodes.save_obsseries()

    def load_allseries(self) -> None:
        """Read the time-series data of all current |IOSequence| objects
        at once from the external data file(s).

        See the main documentation on class |HydPy| for further information.
        """
        self.load_modelseries()
        self.load_nodeseries()

    def load_modelseries(self) -> None:
        """An alternative method for |HydPy.load_modelseries| specialised
        for model sequences."""
        self.elements.load_allseries()

    def load_inputseries(self) -> None:
        """An alternative method for |HydPy.load_modelseries| specialised
        for model input sequences."""
        self.elements.load_inputseries()

    def load_fluxseries(self) -> None:
        """An alternative method for |HydPy.load_modelseries| specialised
        for model flux sequences."""
        self.elements.save_fluxseries()

    def load_stateseries(self) -> None:
        """An alternative method for |HydPy.load_modelseries| specialised
        for model state sequences."""
        self.elements.load_stateseries()

    def load_nodeseries(self) -> None:
        """An alternative method for |HydPy.load_modelseries| specialised
        for node sequences."""
        self.nodes.load_allseries()

    def load_simseries(self) -> None:
        """An alternative method for |HydPy.load_modelseries| specialised
        for simulation sequences of nodes."""
        self.nodes.load_simseries()

    def load_obsseries(self) -> None:
        """An alternative method for |HydPy.load_modelseries| specialised
        for observation sequences of nodes."""
        self.nodes.load_obsseries()


def create_directedgraph(
        devices: Union[HydPy, 'selectiontools.Selection'],
) -> networkx.DiGraph:
    """Create a directed graph based on the given devices."""
    digraph = networkx.DiGraph()
    digraph.add_nodes_from(devices.elements)
    digraph.add_nodes_from(devices.nodes)
    for element in devices.elements:
        for node in itertools.chain(element.inlets, element.inputs):
            digraph.add_edge(node, element)
        for node in element.outlets:
            digraph.add_edge(element, node)
    return digraph<|MERGE_RESOLUTION|>--- conflicted
+++ resolved
@@ -643,17 +643,8 @@
     def __init__(self, projectname: Optional[str] = None) -> None:
         self._nodes = None
         self._elements = None
-<<<<<<< HEAD
         self.loggers = {}
         self.deviceorder = []
-=======
-        self.deviceorder: List[
-            Union[
-                devicetools.Node,
-                devicetools.Element,
-            ]
-        ] = []
->>>>>>> c471396e
         if projectname is not None:
             hydpy.pub.projectname = projectname
             hydpy.pub.networkmanager = filetools.NetworkManager()
