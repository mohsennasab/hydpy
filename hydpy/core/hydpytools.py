--- conflicted
+++ resolved
@@ -2358,10 +2358,9 @@
         for observation sequences of nodes."""
         self.nodes.load_obsseries()
 
-<<<<<<< HEAD
     def gui(self, width=600, height=600):
         mainwindow.Main(self, width, height)
-=======
+
 
 def create_directedgraph(
         devices: Union[HydPy, 'selectiontools.Selection'],
@@ -2375,5 +2374,4 @@
             digraph.add_edge(node, element)
         for node in element.outlets:
             digraph.add_edge(element, node)
-    return digraph
->>>>>>> c471396e
+    return digraph