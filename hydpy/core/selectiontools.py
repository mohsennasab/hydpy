# -*- coding: utf-8 -*-
"""This module implements tools for defining subsets of |Node| and
|Element| objects of large *HydPy* projects, called "selections"."""
# import...
# ...from standard library
import copy
import itertools
import types
from typing import *
# ...from site-packages
<<<<<<< HEAD
import numpy
=======
import networkx
>>>>>>> c471396e
# ...from HydPy
import hydpy
from hydpy.core import devicetools
from hydpy.core import hydpytools
from hydpy.core import importtools
from hydpy.core import modeltools
from hydpy.core import objecttools
from hydpy.core import typingtools

ModelTypesArg = Union[
    modeltools.Model,
    types.ModuleType,
    str,
]


class Selections:
    """Collection class for |Selection| objects.

    You can pass an arbitrary number of |Selection| objects to the
    constructor of class |Selections|:

    >>> sel1 = Selection('sel1', ['node1', 'node2'], ['element1'])
    >>> sel2 = Selection('sel2', ['node1', 'node3'], ['element2'])
    >>> selections = Selections(sel1, sel2)
    >>> selections
    Selections("sel1", "sel2")

    Also, you can query, add, and remove |Selection| objects via attribute
    access:

    >>> selections.sel3
    Traceback (most recent call last):
    ...
    AttributeError: The actual Selections object handles neither a normal \
attribute nor a Selection object called `sel3` that could be returned.
    >>> sel3 = Selection('sel3', ['node1', 'node4'], ['element3'])
    >>> selections.sel3 = sel3
    >>> selections.sel3
    Selection("sel3",
              nodes=("node1", "node4"),
              elements="element3")
    >>> 'sel3' in dir(selections)
    True
    >>> del selections.sel3
    >>> 'sel3' in dir(selections)
    False
    >>> del selections.sel3
    Traceback (most recent call last):
    ...
    AttributeError: The actual Selections object handles neither a normal \
attribute nor a Selection object called `sel3` that could be deleted.

    Attribute names must be consistent with the `name` attribute of the
    respective |Selection| object:

    >>> selections.sel4 = sel3
    Traceback (most recent call last):
    ...
    ValueError: To avoid inconsistencies when handling Selection objects as \
attributes of a Selections object, attribute name and Selection name must be \
identical.  However,  for selection `sel3` the given attribute name is `sel4`.

    You can use item access alternatively:

    >>> selections['sel4']
    Traceback (most recent call last):
    ...
    KeyError: 'The actual Selections object does not handle a Selection \
object called `sel4` that could be returned.'
    >>> selections['sel4'] = Selection('sel4')
    >>> selections['sel4']
    Selection("sel4",
              nodes=(),
              elements=())
    >>> del selections['sel4']
    >>> del selections['sel4']
    Traceback (most recent call last):
    ...
    KeyError: 'The actual Selections object does not handle a Selection \
object called `sel4` that could be deleted.'

    You can ask for the existence of a specific |Selection| objects within
    a |Selections| object both via its name and via the object itself:

    >>> sel1 in selections
    True
    >>> 'sel1' in selections
    True
    >>> sel3 in selections
    False
    >>> 'sel3' in selections
    False

    Class |Selections| supports both the |iter| and |len| operator:

    >>> for selection in selections:
    ...     print(selection.name)
    sel1
    sel2
    >>> len(selections)
    2

    For convenience, use the "+", "-", "+=", and "-=" operators to
    compare and modify |Selections| objects either based on single
    |Selection| objects or collections of |Selection| objects

    >>> larger = selections + sel3
    >>> smaller = selections - sel2
    >>> sorted(selections.names)
    ['sel1', 'sel2']
    >>> sorted(larger.names)
    ['sel1', 'sel2', 'sel3']
    >>> smaller.names
    ('sel1',)

    >>> smaller += larger
    >>> sorted(smaller.names)
    ['sel1', 'sel2', 'sel3']
    >>> smaller -= sel1, sel2
    >>> smaller.names
    ('sel3',)

    Note that trying to remove non-existing |Selection| objects does not
    raise errors:

    >>> smaller -= sel2
    >>> smaller.names
    ('sel3',)
    >>> smaller - (sel1, sel2, sel3)
    Selections()

    The binary operators do not support other types than the mentioned ones:

    >>> smaller -= 'sel3'
    Traceback (most recent call last):
    ...
    TypeError: Binary operations on Selections objects are defined for other \
Selections objects, single Selection objects, or iterables containing \
`Selection` objects, but the type of the given argument is `str`.
    >>> smaller -= 1   # doctest: +ELLIPSIS
    Traceback (most recent call last):
    ...
    TypeError: ... is `int`.

    Use the "==" operator to compare two |Selections| objects:

    >>> larger == smaller
    False
    >>> larger == (smaller + selections)
    True
    >>> larger == (sel1, sel2, sel3)
    False
    """

    def __init__(
            self,
            *selections: 'Selection',
    ) -> None:
        self.__selections: Dict[str, 'Selection'] = {}
        for selection in selections:
            self += selection

    @property
    def names(self) -> Tuple[str, ...]:
        """The names of the actual |Selection| objects.

        >>> from hydpy import Selection, Selections
        >>> selections = Selections(
        ...     Selection('sel1', ['node1', 'node2'], ['element1']),
        ...     Selection('sel2', ['node1', 'node3'], ['element2']))
        >>> sorted(selections.names)
        ['sel1', 'sel2']
        """
        return tuple(self.__selections.keys())

    @property
    def nodes(self) -> devicetools.Nodes:
        """The |Node| objects of all handled |Selection| objects.

        >>> from hydpy import Selection, Selections
        >>> selections = Selections(
        ...     Selection('sel1', ['node1', 'node2'], ['element1']),
        ...     Selection('sel2', ['node1', 'node3'], ['element2']))
        >>> selections.nodes
        Nodes("node1", "node2", "node3")
        """
        nodes = devicetools.Nodes()
        for selection in self:
            nodes += selection.nodes
        return nodes

    @property
    def elements(self) -> devicetools.Elements:
        """The |Element| objects of all handled |Selection| objects.

        >>> from hydpy import Selection, Selections
        >>> selections = Selections(
        ...     Selection('sel1', ['node1'], ['element1']),
        ...     Selection('sel2', ['node1'], ['element2', 'element3']))
        >>> selections.elements
        Elements("element1", "element2", "element3")
        """
        elements = devicetools.Elements()
        for selection in self:
            elements += selection.elements
        return elements

    def find(
            self,
            device: devicetools.DeviceType,
    ) -> 'Selections':
        """Return all |Selection| objects containing the given |Node| or
        |Element| object.

        >>> from hydpy import Elements, Nodes, Selection, Selections
        >>> nodes = Nodes('n1', 'n2', 'n3')
        >>> elements = Elements('e1', 'e2')
        >>> selections = Selections(
        ...     Selection('s1', ['n1', 'n2'], ['e1']),
        ...     Selection('s2', ['n1']))
        >>> selections.find(nodes.n1)
        Selections("s1", "s2")
        >>> selections.find(nodes.n2)
        Selections("s1")
        >>> selections.find(nodes.n3)
        Selections()
        >>> selections.find(elements.e1)
        Selections("s1")
        >>> selections.find(elements.e2)
        Selections()
        """
        attr = 'nodes' if isinstance(device, devicetools.Node) else 'elements'
        selections = (
            selection for selection in self
            if device in getattr(selection, attr)
        )
        return Selections(*selections)

    def __getattr__(self, key: str) -> 'Selection':
        try:
            return self.__selections[key]
        except KeyError:
            raise AttributeError(
                f'The actual Selections object handles neither a normal '
                f'attribute nor a Selection object called `{key}` that '
                f'could be returned.'
            ) from None

    def __setattr__(
            self,
            name: str,
            value: Any,
    ) -> None:
        if isinstance(value, Selection):
            self[name] = value
        else:
            super().__setattr__(name, value)

    def __delattr__(
            self,
            key: str,
    ) -> None:
        try:
            del self.__selections[key]
        except KeyError:
            raise AttributeError(
                f'The actual Selections object handles neither a normal '
                f'attribute nor a Selection object called `{key}` that '
                f'could be deleted.'
            ) from None

    def __getitem__(
            self,
            key: str,
    ) -> 'Selection':
        try:
            return self.__selections[key]
        except KeyError:
            raise KeyError(
                f'The actual Selections object does not handle '
                f'a Selection object called `{key}` that could '
                f'be returned.'
            ) from None

    def __setitem__(
            self,
            key: 'str',
            value: 'Selection',
    ) -> None:
        if key != value.name:
            raise ValueError(
                f'To avoid inconsistencies when handling Selection '
                f'objects as attributes of a Selections object, '
                f'attribute name and Selection name must be identical.  '
                f'However,  for selection `{value.name}` the given '
                f'attribute name is `{key}`.')
        self.__selections[key] = value

    def __delitem__(
            self,
            key: str,
    ) -> None:
        try:
            del self.__selections[key]
        except KeyError:
            raise KeyError(
                f'The actual Selections object does not handle '
                f'a Selection object called `{key}` that could '
                f'be deleted.'
            ) from None

    def __contains__(
            self,
            value: Union[str, 'Selection'],
    ) -> bool:
        try:
            return value in self.__selections.values()
        except AttributeError:
            return value in self.names

    def __iter__(self) -> Iterator['Selection']:
        return iter(self.__selections.values())

    def __len__(self) -> int:
        return len(self.__selections)

    @staticmethod
    def __getiterable(
            value: typingtools.Mayberable1['Selection'],
    ) -> List['Selection']:
        """Try to convert the given argument to a |list| of  |Selection|
        objects and return it.
        """
        try:
            return list(objecttools.extract(value, (Selection,)))
        except TypeError:
            raise TypeError(
                f'Binary operations on Selections objects are defined for '
                f'other Selections objects, single Selection objects, or '
                f'iterables containing `Selection` objects, but the type of '
                f'the given argument is `{type(value).__name__}`.'
            ) from None

    def __add__(
            self,
            other: typingtools.Mayberable1['Selection'],
    ) -> 'Selections':
        selections = self.__getiterable(other)
        new = copy.copy(self)
        for selection in selections:
            setattr(new, selection.name, selection)
        return new

    def __iadd__(
            self,
            other: typingtools.Mayberable1['Selection'],
    ) -> 'Selections':
        selections = self.__getiterable(other)
        for selection in selections:
            setattr(self, selection.name, selection)
        return self

    def __sub__(
            self,
            other: typingtools.Mayberable1['Selection'],
    ) -> 'Selections':
        selections = self.__getiterable(other)
        new = copy.copy(self)
        for selection in selections:
            try:
                delattr(new, selection.name)
            except AttributeError:
                pass
        return new

    def __isub__(
            self,
            other: typingtools.Mayberable1['Selection'],
    ) -> 'Selections':
        selections = self.__getiterable(other)
        for selection in selections:
            try:
                delattr(self, selection.name)
            except AttributeError:
                pass
        return self

    def __eq__(
            self,
            other: Any,
    ) -> bool:
        try:
            return ((self.nodes == self.nodes) and
                    (self.elements == other.elements))
        except AttributeError:
            pass
        return False

    def __copy__(self) -> 'Selections':
        return type(self)(*self.__selections.values())

    def __repr__(self) -> str:
        return self.assignrepr('')

    def assignrepr(
            self,
            prefix: str = '',
    ) -> str:
        """Return a |repr| string with a prefixed assignment."""
        with objecttools.repr_.preserve_strings(True):
            with hydpy.pub.options.ellipsis(2, optional=True):
                prefix += '%s(' % type(self).__name__
                repr_ = objecttools.assignrepr_values(
                    sorted(self.names), prefix, 70)
                return repr_ + ')'

    def __dir__(self) -> List[str]:
        return objecttools.dir_(self) + list(self.names)


class Selection:
    """Handles and modifies combinations of |Node| and |Element| objects.

    In *HydPy* |Node| and |Element| objects are the fundamental means
    to structure projects.  However, to keep the overview of huge projects
    involving thousands of nodes and elements requires additional strategies.

    One such strategy is to define different instances of class |Selection|
    for different aspects of a project.  Often, a selection contains all
    nodes and elements of a certain subcatchment or all elements handling
    certain model types. Selections can be overlapping, meaning, for
    example, that an element can be part of a subcatchment selection and
    of model-type selection at the same time.

    Selections can be written to and read from individual network files,
    as explained in the documentation on class |NetworkManager|.  Read
    selections are available via the |pub| module.  In most application
    scripts (e.g. for parameter calibration), one performs different
    operations on the nodes and elements of the different selections
    (e.g. change parameter "a" and "b" for models of selection "x" and "y",
    respectively).  However, class |Selection| also provides features for
    creating combinations of |Node| and |Element| objects suitable for
    different tasks, as explained in the documentation of the respective
    methods.  Here we only show its basic usage with the help of the `LahnH`
    example project prepared by function |prepare_full_example_2|:

    >>> from hydpy.examples import prepare_full_example_2
    >>> _, pub, _ = prepare_full_example_2()

    For example, `LahnH` defines a `headwaters` selection:

    >>> pub.selections.headwaters
    Selection("headwaters",
              nodes=("dill", "lahn_1"),
              elements=("land_dill", "land_lahn_1"))

    You can compare this selection with other new or already available
    selections, with "headwaters < complete" returning |True| meaning that
    all nodes and elements of the headwater catchments are also part of
    the entire catchment:

    >>> from hydpy import Selection
    >>> test = Selection("test",
    ...                  elements=("land_dill", "land_lahn_1"),
    ...                  nodes=("dill", "lahn_1"))
    >>> pub.selections.headwaters < test
    False
    >>> pub.selections.headwaters <= test
    True
    >>> pub.selections.headwaters == test
    True
    >>> pub.selections.headwaters != test
    False
    >>> pub.selections.headwaters >= test
    True
    >>> pub.selections.headwaters > test
    False
    >>> pub.selections.headwaters < pub.selections.complete
    True
    >>> pub.selections.headwaters <= pub.selections.complete
    True
    >>> pub.selections.headwaters == pub.selections.complete
    False
    >>> pub.selections.headwaters != pub.selections.complete
    True
    >>> pub.selections.headwaters >= pub.selections.complete
    False
    >>> pub.selections.headwaters > pub.selections.complete
    False

    The |len| operator returns the total number of handled node and
    element objects:

    >>> len(test)
    4

    Use the "+=" and "-=" operators to add or remove nodes and elements:

    >>> test += pub.selections.complete
    >>> len(test)
    11
    >>> test -= pub.selections.complete
    >>> len(test)
    0

    Passing a wrong argument to the binary operators results in errors
    like the following:

    >>> test += 1
    Traceback (most recent call last):
    ...
    AttributeError: While trying to add selection `test` with object `1` of \
type `int`, the following error occurred: 'int' object has no attribute 'nodes'
    >>> test -= pub.selections.complete.nodes.dill
    Traceback (most recent call last):
    ...
    AttributeError: While trying to subtract selection `test` with object \
`dill` of type `Node`, the following error occurred: 'Node' object has no \
attribute 'nodes'
    >>> test == 'wrong'
    Traceback (most recent call last):
    ...
    AttributeError: While trying to compare selection `test` with object \
`wrong` of type `str`, the following error occurred: 'str' object has no \
attribute 'nodes'

    Applying the |str| function only returns the selection name:

    >>> str(test)
    'test'
    """

    name: str
    nodes: devicetools.Nodes
    elements: devicetools.Elements

    def __init__(
            self,
            name: str,
            nodes: devicetools.NodesConstrArg = None,
            elements: devicetools.ElementsConstrArg = None,
    ) -> None:
        self.name = str(name)
        self.nodes = devicetools.Nodes(nodes).copy()
        self.elements = devicetools.Elements(elements).copy()

    def _check_device(
            self,
            device: devicetools.DeviceType,
            type_of_device: str,
    ) -> devicetools.DeviceType:
        if isinstance(device, devicetools.Node):
            device = self.nodes[device.name]
        elif isinstance(device, devicetools.Element):
            device = self.elements[device.name]
        else:
            raise TypeError(
                f'Either a `Node` or an `Element` object is required as the '
                f'"{type_of_device} device", but the given `device` value '
                f'is of type `{type(device).__name__}`.'
            )
        return device

    def search_upstream(
            self,
            device: devicetools.DeviceType,
            name: str = 'upstream',
    ) -> 'Selection':
        """Return the network upstream of the given starting point, including
        the starting point itself.

        >>> from hydpy.examples import prepare_full_example_2
        >>> hp, pub, _ = prepare_full_example_2()

        You can pass both |Node| and |Element| objects and, optionally,
        the name of the newly created |Selection| object:

        >>> test = pub.selections.complete.copy('test')
        >>> test.search_upstream(hp.nodes.lahn_2)
        Selection("upstream",
                  nodes=("dill", "lahn_1", "lahn_2"),
                  elements=("land_dill", "land_lahn_1", "land_lahn_2",
                            "stream_dill_lahn_2", "stream_lahn_1_lahn_2"))
        >>> test.search_upstream(
        ...     hp.elements.stream_lahn_1_lahn_2, 'UPSTREAM')
        Selection("UPSTREAM",
                  nodes="lahn_1",
                  elements=("land_lahn_1", "stream_lahn_1_lahn_2"))

        Wrong device specifications result in errors like the following:

        >>> test.search_upstream(1)
        Traceback (most recent call last):
        ...
        TypeError: While trying to determine an upstream network of \
selection `test`, the following error occurred: Either a `Node` or \
an `Element` object is required as the "outlet device", but the given \
`device` value is of type `int`.

        >>> pub.selections.headwaters.search_upstream(hp.nodes.lahn_3)
        Traceback (most recent call last):
        ...
        KeyError: "While trying to determine an upstream network of \
selection `headwaters`, the following error occurred: 'No node named \
`lahn_3` available.'"

        Method |Selection.select_upstream| restricts the current selection
        to the one determined with the method |Selection.search_upstream|:

        >>> test.select_upstream(hp.nodes.lahn_2)
        Selection("test",
                  nodes=("dill", "lahn_1", "lahn_2"),
                  elements=("land_dill", "land_lahn_1", "land_lahn_2",
                            "stream_dill_lahn_2", "stream_lahn_1_lahn_2"))

        On the contrary, the method |Selection.deselect_upstream| restricts
        the current selection to all devices not determined by method
        |Selection.search_upstream|:

        >>> complete = pub.selections.complete.deselect_upstream(
        ...     hp.nodes.lahn_2)
        >>> complete
        Selection("complete",
                  nodes="lahn_3",
                  elements=("land_lahn_3", "stream_lahn_2_lahn_3"))

        If necessary, include the "outlet device" manually afterwards:

        >>> complete.nodes += hp.nodes.lahn_2
        >>> complete
        Selection("complete",
                  nodes=("lahn_2", "lahn_3"),
                  elements=("land_lahn_3", "stream_lahn_2_lahn_3"))
        """
        try:
            device = self._check_device(device, 'outlet')
            devices = networkx.ancestors(
                G=hydpytools.create_directedgraph(self),
                source=device,
            )
            devices.add(device)
            return Selection(
                name=name,
                nodes=[device for device in devices
                       if isinstance(device, devicetools.Node)],
                elements=[device for device in devices
                          if isinstance(device, devicetools.Element)],
            )
        except BaseException:
            objecttools.augment_excmessage(
                f'While trying to determine an upstream network of '
                f'selection `{self.name}`')

    def select_upstream(
            self,
            device: devicetools.DeviceType,
    ) -> 'Selection':
        """Restrict the current selection to the network upstream of the given
        starting point, including the starting point itself.

        See the documentation on method |Selection.search_upstream| for
        additional information.
        """
        upstream = self.search_upstream(device)
        self.nodes = upstream.nodes
        self.elements = upstream.elements
        return self

    def deselect_upstream(
            self,
            device: devicetools.DeviceType,
    ) -> 'Selection':
        """Remove the network upstream of the given starting point from the
        current selection, including the starting point itself.

        See the documentation on method |Selection.search_upstream| for
        additional information.
        """
        upstream = self.search_upstream(device)
        self.nodes -= upstream.nodes
        self.elements -= upstream.elements
        return self

    def search_downstream(
            self,
            device: devicetools.DeviceType,
            name: str = 'downstream',
    ) -> 'Selection':
        """Return the network downstream of the given starting point,
        including the starting point itself.

        >>> from hydpy.examples import prepare_full_example_2
        >>> hp, pub, _ = prepare_full_example_2()

        You can pass both |Node| and |Element| objects and, optionally,
        the name of the newly created |Selection| object:

        >>> test = pub.selections.complete.copy('test')
        >>> test.search_downstream(hp.nodes.lahn_1)
        Selection("downstream",
                  nodes=("lahn_1", "lahn_2", "lahn_3"),
                  elements=("stream_lahn_1_lahn_2", "stream_lahn_2_lahn_3"))
        >>> test.search_downstream(
        ...     hp.elements.land_lahn_1, 'DOWNSTREAM')
        Selection("DOWNSTREAM",
                  nodes=("lahn_1", "lahn_2", "lahn_3"),
                  elements=("land_lahn_1", "stream_lahn_1_lahn_2",
                            "stream_lahn_2_lahn_3"))

        Wrong device specifications result in errors like the following:

        >>> test.search_downstream(1)
        Traceback (most recent call last):
        ...
        TypeError: While trying to determine a downstream network of \
selection `test`, the following error occurred: Either a `Node` or \
an `Element` object is required as the "inlet device", but the given \
`device` value is of type `int`.

        >>> pub.selections.headwaters.search_downstream(hp.nodes.lahn_3)
        Traceback (most recent call last):
        ...
        KeyError: "While trying to determine a downstream network of \
selection `headwaters`, the following error occurred: 'No node named \
`lahn_3` available.'"

        Method |Selection.select_downstream| restricts the current selection
        to the one determined with the method |Selection.search_upstream|:

        >>> test.select_downstream(hp.nodes.lahn_1)
        Selection("test",
                  nodes=("lahn_1", "lahn_2", "lahn_3"),
                  elements=("stream_lahn_1_lahn_2", "stream_lahn_2_lahn_3"))

        On the contrary, the method |Selection.deselect_downstream| restricts
        the current selection to all devices not determined by method
        |Selection.search_downstream|:

        >>> complete = pub.selections.complete.deselect_downstream(
        ...     hp.nodes.lahn_1)
        >>> complete
        Selection("complete",
                  nodes="dill",
                  elements=("land_dill", "land_lahn_1", "land_lahn_2",
                            "land_lahn_3", "stream_dill_lahn_2"))

        If necessary, include the "inlet device" manually afterwards:

        >>> complete.nodes += hp.nodes.lahn_1
        >>> complete
        Selection("complete",
                  nodes=("dill", "lahn_1"),
                  elements=("land_dill", "land_lahn_1", "land_lahn_2",
                            "land_lahn_3", "stream_dill_lahn_2"))
        """
        try:
            device = self._check_device(device, 'inlet')
            devices = networkx.descendants(
                G=hydpytools.create_directedgraph(self),
                source=device,
            )
            devices.add(device)
            return Selection(
                name=name,
                nodes=[device for device in devices
                       if isinstance(device, devicetools.Node)],
                elements=[device for device in devices
                          if isinstance(device, devicetools.Element)],
            )
        except BaseException:
            objecttools.augment_excmessage(
                f'While trying to determine a downstream network of '
                f'selection `{self.name}`')

    def select_downstream(
            self,
            device: devicetools.DeviceType,
    ) -> 'Selection':
        """Restrict the current selection to the network downstream of the
        given starting point, including the starting point itself.

        See the documentation on method |Selection.search_downstream| for
        additional information.
        """
        downstream = self.search_downstream(device)
        self.nodes = downstream.nodes
        self.elements = downstream.elements
        return self

    def deselect_downstream(
            self,
            device: devicetools.DeviceType,
    ) -> 'Selection':
        """Remove the network downstream of the given starting point from the
        current selection, including the starting point itself.

        See the documentation on method |Selection.search_downstream| for
        additional information.
        """
        downstream = self.search_downstream(device)
        self.nodes -= downstream.nodes
        self.elements -= downstream.elements
        return self

    def search_modeltypes(
            self,
            *models: ModelTypesArg,
            name: str = 'modeltypes',
    ) -> 'Selection':
        """Return a |Selection| object containing only the elements
        currently handling models of the given types.

        >>> from hydpy.examples import prepare_full_example_2
        >>> hp, pub, _ = prepare_full_example_2()

        You can pass both |Model| objects and names and, as a keyword
        argument, the name of the newly created |Selection| object:

        >>> test = pub.selections.complete.copy('test')
        >>> from hydpy import prepare_model
        >>> hland_v1 = prepare_model('hland_v1')

        >>> test.search_modeltypes(hland_v1)
        Selection("modeltypes",
                  nodes=(),
                  elements=("land_dill", "land_lahn_1", "land_lahn_2",
                            "land_lahn_3"))
        >>> test.search_modeltypes(
        ...     hland_v1, 'hstream_v1', 'lland_v1', name='MODELTYPES')
        Selection("MODELTYPES",
                  nodes=(),
                  elements=("land_dill", "land_lahn_1", "land_lahn_2",
                            "land_lahn_3", "stream_dill_lahn_2",
                            "stream_lahn_1_lahn_2", "stream_lahn_2_lahn_3"))

        Wrong model specifications result in errors like the following:

        >>> test.search_modeltypes('wrong')
        Traceback (most recent call last):
        ...
        ModuleNotFoundError: While trying to determine the elements of \
selection `test` handling the model defined by the argument(s) `wrong` \
of type(s) `str`, the following error occurred: \
No module named 'hydpy.models.wrong'

        Method |Selection.select_modeltypes| restricts the current selection to
        the one determined with the method the |Selection.search_modeltypes|:

        >>> test.select_modeltypes(hland_v1)
        Selection("test",
                  nodes=(),
                  elements=("land_dill", "land_lahn_1", "land_lahn_2",
                            "land_lahn_3"))

        On the contrary, the method |Selection.deselect_upstream| restricts
        the current selection to all devices not determined by method the
        |Selection.search_upstream|:

        >>> pub.selections.complete.deselect_modeltypes(hland_v1)
        Selection("complete",
                  nodes=(),
                  elements=("stream_dill_lahn_2", "stream_lahn_1_lahn_2",
                            "stream_lahn_2_lahn_3"))
        """
        try:
            typelist = []
            for model in models:
                if not isinstance(model, modeltools.Model):
                    model = importtools.prepare_model(model)
                typelist.append(type(model))
            typetuple = tuple(typelist)
            selection = Selection(name)
            for element in self.elements:
                if isinstance(element.model, typetuple):
                    selection.elements += element
        except BaseException:
            values = objecttools.enumeration(models)
            classes = objecttools.enumeration(
                type(model).__name__ for model in models)
            objecttools.augment_excmessage(
                f'While trying to determine the elements of selection '
                f'`{self.name}` handling the model defined by the '
                f'argument(s) `{values}` of type(s) `{classes}`'
            )
        return selection

    def select_modeltypes(
            self,
            *models: ModelTypesArg,
    ) -> 'Selection':
        """Restrict the current |Selection| object to all elements
        containing the given model types (removes all nodes).

        See the documentation on method |Selection.search_modeltypes| for
        additional information.
        """
        self.nodes = devicetools.Nodes()
        self.elements = self.search_modeltypes(*models).elements
        return self

    def deselect_modeltypes(
            self,
            *models: ModelTypesArg,
    ) -> 'Selection':
        """Restrict the current selection to all elements not containing the
        given model types (removes all nodes).

        See the documentation on method |Selection.search_modeltypes| for
        additional information.
        """
        self.nodes = devicetools.Nodes()
        self.elements -= self.search_modeltypes(*models).elements
        return self

    def search_nodenames(
            self,
            *substrings: str,
            name: str = 'nodenames',
    ) -> 'Selection':
        """Return a new selection containing all nodes of the current
        selection with a name containing at least one of the given substrings.

        >>> from hydpy.examples import prepare_full_example_2
        >>> hp, pub, _ = prepare_full_example_2()

        Pass the (sub)strings as positional arguments and, optionally, the
        name of the newly created |Selection| object as a keyword argument:

        >>> test = pub.selections.complete.copy('test')
        >>> from hydpy import prepare_model
        >>> test.search_nodenames('dill', 'lahn_1')
        Selection("nodenames",
                  nodes=("dill", "lahn_1"),
                  elements=())

        Wrong string specifications result in errors like the following:

        >>> test.search_nodenames(['dill', 'lahn_1'])
        Traceback (most recent call last):
        ...
        TypeError: While trying to determine the nodes of selection \
`test` with names containing at least one of the given substrings \
`['dill', 'lahn_1']`, the following error occurred: 'in <string>' \
requires string as left operand, not list

        Method |Selection.select_nodenames| restricts the current selection
        to the one determined with the the method |Selection.search_nodenames|:

        >>> test.select_nodenames('dill', 'lahn_1')
        Selection("test",
                  nodes=("dill", "lahn_1"),
                  elements=("land_dill", "land_lahn_1", "land_lahn_2",
                            "land_lahn_3", "stream_dill_lahn_2",
                            "stream_lahn_1_lahn_2", "stream_lahn_2_lahn_3"))

        On the contrary, the method |Selection.deselect_nodenames| restricts
        the current selection to all devices not determined by the method
        |Selection.search_nodenames|:

        >>> pub.selections.complete.deselect_nodenames('dill', 'lahn_1')
        Selection("complete",
                  nodes=("lahn_2", "lahn_3"),
                  elements=("land_dill", "land_lahn_1", "land_lahn_2",
                            "land_lahn_3", "stream_dill_lahn_2",
                            "stream_lahn_1_lahn_2", "stream_lahn_2_lahn_3"))
        """
        try:
            selection = Selection(name)
            for node in self.nodes:
                for substring in substrings:
                    if substring in node.name:
                        selection.nodes += node
                        break
        except BaseException:
            values = objecttools.enumeration(substrings)
            objecttools.augment_excmessage(
                f'While trying to determine the nodes of selection '
                f'`{self.name}` with names containing at least one '
                f'of the given substrings `{values}`'
            )
        return selection

    def select_nodenames(
            self,
            *substrings: str,
    ) -> 'Selection':
        """Restrict the current selection to all nodes with a name
        containing at least one of the given substrings  (does not
        affect any elements).

        See the documentation on method |Selection.search_nodenames| for
        additional information.
        """
        self.nodes = self.search_nodenames(*substrings).nodes
        return self

    def deselect_nodenames(
            self,
            *substrings: str,
    ) -> 'Selection':
        """Restrict the current selection to all nodes with a name
        not containing at least one of the given substrings (does not
        affect any elements).

        See the documentation on method |Selection.search_nodenames| for
        additional information.
        """
        self.nodes -= self.search_nodenames(*substrings).nodes
        return self

    def search_elementnames(
            self,
            *substrings: str,
            name: str = 'elementnames',
    ) -> 'Selection':
        """Return a new selection containing all elements of the current
        selection with a name containing at least one of the given substrings.

        >>> from hydpy.examples import prepare_full_example_2
        >>> hp, pub, _ = prepare_full_example_2()

        Pass the (sub)strings as positional arguments and, optionally, the
        name of the newly created |Selection| object as a keyword argument:

        >>> test = pub.selections.complete.copy('test')
        >>> from hydpy import prepare_model
        >>> test.search_elementnames('dill', 'lahn_1')
        Selection("elementnames",
                  nodes=(),
                  elements=("land_dill", "land_lahn_1", "stream_dill_lahn_2",
                            "stream_lahn_1_lahn_2"))

        Wrong string specifications result in errors like the following:

        >>> test.search_elementnames(['dill', 'lahn_1'])
        Traceback (most recent call last):
        ...
        TypeError: While trying to determine the elements of selection \
`test` with names containing at least one of the given substrings \
`['dill', 'lahn_1']`, the following error occurred: 'in <string>' \
requires string as left operand, not list

        Method |Selection.select_elementnames| restricts the current selection
        to the one determined with the method |Selection.search_elementnames|:

        >>> test.select_elementnames('dill', 'lahn_1')
        Selection("test",
                  nodes=("dill", "lahn_1", "lahn_2", "lahn_3"),
                  elements=("land_dill", "land_lahn_1", "stream_dill_lahn_2",
                            "stream_lahn_1_lahn_2"))

        On the contrary, the method |Selection.deselect_elementnames|
        restricts the current selection to all devices not determined
        by the method |Selection.search_elementnames|:

        >>> pub.selections.complete.deselect_elementnames('dill', 'lahn_1')
        Selection("complete",
                  nodes=("dill", "lahn_1", "lahn_2", "lahn_3"),
                  elements=("land_lahn_2", "land_lahn_3",
                            "stream_lahn_2_lahn_3"))
        """
        try:
            selection = Selection(name)
            for element in self.elements:
                for substring in substrings:
                    if substring in element.name:
                        selection.elements += element
                        break
        except BaseException:
            values = objecttools.enumeration(substrings)
            objecttools.augment_excmessage(
                f'While trying to determine the elements of selection '
                f'`{self.name}` with names containing at least one '
                f'of the given substrings `{values}`'
            )
        return selection

    def select_elementnames(
            self,
            *substrings: str,
    ) -> 'Selection':
        """Restrict the current selection to all elements with a name
        containing at least one of the given substrings (does not
        affect any nodes).

        See the documentation on method |Selection.search_elementnames| for
        additional information.
        """
        self.elements = self.search_elementnames(*substrings).elements
        return self

    def deselect_elementnames(
            self,
            *substrings: str,
    ) -> 'Selection':
        """Restrict the current selection to all elements with a name
        not containing at least one of the given substrings.   (does
        not affect any nodes).

        See the documentation on method |Selection.search_elementnames| for
        additional information.
        """
        self.elements -= self.search_elementnames(*substrings).elements
        return self

    def copy(
            self,
            name: str,
    ) -> 'Selection':
        """Return a new |Selection| object with the given name and copies
        of the handles |Nodes| and |Elements| objects based on method
        |Devices.copy|."""
        return type(self)(name, copy.copy(self.nodes), copy.copy(self.elements))

    def save_networkfile(
            self,
            filepath: Union[str, None] = None,
            write_defaultnodes: bool = True,
    ) -> None:
        """Save the selection as a network file.

        >>> from hydpy.examples import prepare_full_example_2
        >>> _, pub, TestIO = prepare_full_example_2()

        In most cases, one should conveniently write network files via method
        |NetworkManager.save_files| of class |NetworkManager|.  However,
        using the method |Selection.save_networkfile| allows for additional
        configuration via the arguments `filepath` and `write_defaultnodes`:

        >>> with TestIO():
        ...     pub.selections.headwaters.save_networkfile()
        ...     with open('headwaters.py') as networkfile:
        ...         print(networkfile.read())
        # -*- coding: utf-8 -*-
        <BLANKLINE>
        from hydpy import Element, Node
        <BLANKLINE>
        <BLANKLINE>
        Node("dill", variable="Q",
             keywords="gauge")
        <BLANKLINE>
        Node("lahn_1", variable="Q",
             keywords="gauge")
        <BLANKLINE>
        <BLANKLINE>
        Element("land_dill",
                outlets="dill",
                keywords="catchment")
        <BLANKLINE>
        Element("land_lahn_1",
                outlets="lahn_1",
                keywords="catchment")
        <BLANKLINE>

        >>> with TestIO():
        ...     pub.selections.headwaters.save_networkfile(
        ...         'test.py', write_defaultnodes=False)
        ...     with open('test.py') as networkfile:
        ...         print(networkfile.read())
        # -*- coding: utf-8 -*-
        <BLANKLINE>
        from hydpy import Element, Node
        <BLANKLINE>
        <BLANKLINE>
        Element("land_dill",
                outlets="dill",
                keywords="catchment")
        <BLANKLINE>
        Element("land_lahn_1",
                outlets="lahn_1",
                keywords="catchment")
        <BLANKLINE>

        The `write_defaultnodes` argument does only affect nodes handling
        the default variable `Q`:

        >>> from hydpy import FusedVariable, Node
        >>> from hydpy import hland_P, hland_T, lland_Nied
        >>> from hydpy import hland_Perc, hland_Q0, hland_Q1
        >>> Precip = FusedVariable('Precip', hland_P, lland_Nied)
        >>> Runoff = FusedVariable('Runoff', hland_Q0, hland_Q1)
        >>> nodes = pub.selections.headwaters.nodes
        >>> nodes.add_device(Node('test1', variable='X'))
        >>> nodes.add_device(Node('test2', variable=hland_T))
        >>> nodes.add_device(Node('test3', variable=Precip))
        >>> nodes.add_device(Node('test4', variable=hland_Perc))
        >>> nodes.add_device(Node('test5', variable=Runoff))
        >>> with TestIO():
        ...     pub.selections.headwaters.save_networkfile(
        ...         'test.py', write_defaultnodes=False)
        ...     with open('test.py') as networkfile:
        ...         print(networkfile.read())
        # -*- coding: utf-8 -*-
        <BLANKLINE>
        from hydpy import Element, FusedVariable, Node
        from hydpy import hland_P, hland_Perc, hland_Q0, hland_Q1, \
hland_T, lland_Nied
        <BLANKLINE>
        Precip = FusedVariable('Precip', hland_P, lland_Nied)
        Runoff = FusedVariable('Runoff', hland_Q0, hland_Q1)
        <BLANKLINE>
        <BLANKLINE>
        Node("test1", variable="X")
        <BLANKLINE>
        Node("test2", variable=hland_T)
        <BLANKLINE>
        Node("test3", variable=Precip)
        <BLANKLINE>
        Node("test4", variable=hland_Perc)
        <BLANKLINE>
        Node("test5", variable=Runoff)
        <BLANKLINE>
        <BLANKLINE>
        Element("land_dill",
                outlets="dill",
                keywords="catchment")
        <BLANKLINE>
        Element("land_lahn_1",
                outlets="lahn_1",
                keywords="catchment")
        <BLANKLINE>
        """
        aliases: Set[str] = set()
        fusedvariables: Set[devicetools.FusedVariable] = set()
        for variable in self.nodes.variables:
            if isinstance(variable, str):
                continue
            if isinstance(variable, devicetools.FusedVariable):
                fusedvariables.add(variable)
            else:
                aliases.add(hydpy.sequence2alias[variable])
        for fusedvariable in fusedvariables:
            for sequence in fusedvariable:
                aliases.add(hydpy.sequence2alias[sequence])
        if filepath is None:
            filepath = self.name + '.py'
        with open(filepath, 'w', encoding="utf-8") as file_:
            file_.write('# -*- coding: utf-8 -*-\n')
            if fusedvariables:
                file_.write('\nfrom hydpy import Element, FusedVariable, Node')
            else:
                file_.write('\nfrom hydpy import Element, Node')
            if aliases:
                file_.write(
                    f'\nfrom hydpy import {", ".join(sorted(aliases))}\n\n'
                )
            else:
                file_.write('\n\n')
            for fusedvariable in sorted(fusedvariables, key=str):
                file_.write(f'{fusedvariable} = {repr(fusedvariable)}\n')
            if fusedvariables:
                file_.write('\n')
            written = False
            for node in self.nodes:
                if write_defaultnodes or (node.variable != 'Q'):
                    file_.write('\n' + repr(node) + '\n')
                    written = True
            if written:
                file_.write('\n')
            for element in self.elements:
                file_.write('\n' + repr(element) + '\n')

    def __len__(self) -> int:
        return len(self.nodes) + len(self.elements)

    _ERRORMESSAGE = (
        'selection `{self.name}` with object `{other}` '
        'of type `{classname(other)}`'
    )

    @objecttools.excmessage_decorator(f'add {_ERRORMESSAGE}')
    def __iadd__(
            self,
            other: 'Selection',
    ) -> 'Selection':
        self.nodes += other.nodes
        self.elements += other.elements
        return self

    @objecttools.excmessage_decorator(f'subtract {_ERRORMESSAGE}')
    def __isub__(
            self,
            other: 'Selection',
    ) -> 'Selection':
        self.nodes -= other.nodes
        self.elements -= other.elements
        return self

    @objecttools.excmessage_decorator(f'compare {_ERRORMESSAGE}')
    def __lt__(
            self,
            other: 'Selection',
    ) -> bool:
        return ((self.nodes < other.nodes) and
                (self.elements < other.elements))

    @objecttools.excmessage_decorator(f'compare {_ERRORMESSAGE}')
    def __le__(
            self,
            other: 'Selection',
    ) -> bool:
        return ((self.nodes <= other.nodes) and
                (self.elements <= other.elements))

    @objecttools.excmessage_decorator(f'compare {_ERRORMESSAGE}')
    def __eq__(
            self,
            other: 'Selection',
    ) -> bool:
        return ((self.nodes == other.nodes) and
                (self.elements == other.elements))

    @objecttools.excmessage_decorator(f'compare {_ERRORMESSAGE}')
    def __ne__(
            self,
            other: 'Selection',
    ) -> bool:
        return ((self.nodes != other.nodes) or
                (self.elements != other.elements))

    @objecttools.excmessage_decorator(f'compare {_ERRORMESSAGE}')
    def __ge__(
            self,
            other: 'Selection',
    ) -> bool:
        return ((self.nodes >= other.nodes) and
                (self.elements >= other.elements))

    @objecttools.excmessage_decorator(f'compare {_ERRORMESSAGE}')
    def __gt__(
            self,
            other: 'Selection',
    ) -> bool:
        return ((self.nodes > other.nodes) and
                (self.elements >= other.elements))

    @property
    def shapes(self):
        shapes = {}
        xmin, ymin = numpy.inf, numpy.inf
        xmax, ymax = -numpy.inf, -numpy.inf
        for device in itertools.chain(self.nodes, self.elements):
            shapes[device.name] = device.shape
            xmin = min(xmin, numpy.min(device.shape.vertices[:, 0]))
            ymin = min(ymin, numpy.min(device.shape.vertices[:, 1]))
            xmax = max(xmax, numpy.max(device.shape.vertices[:, 0]))
            ymax = max(ymax, numpy.max(device.shape.vertices[:, 1]))
        for name, shape in shapes.items():
            shapes[name] = shape.normed_shape(
                xmin=xmin, ymin=ymin, xmax=xmax, ymax=ymax)
        return shapes

    def __str__(self) -> str:
        return self.name

    def __repr__(self) -> str:
        return self.assignrepr('')

    def assignrepr(
            self,
            prefix: str = '',
    ) -> str:
        """Return a |repr| string with a prefixed assignment."""
        with objecttools.repr_.preserve_strings(True):
            with hydpy.pub.options.ellipsis(2, optional=True):
                with objecttools.assignrepr_tuple.always_bracketed(False):
                    classname = type(self).__name__
                    blanks = ' ' * (len(prefix+classname) + 1)
                    nodestr = objecttools.assignrepr_tuple(
                        self.nodes.names, blanks+'nodes=', 70)
                    elementstr = objecttools.assignrepr_tuple(
                        self.elements.names, blanks + 'elements=', 70)
                    return (f'{prefix}{classname}("{self.name}",\n'
                            f'{nodestr},\n'
                            f'{elementstr})')

    def __dir__(self) -> List[str]:
        """
        >>> from hydpy import Selection
        >>> 'elements' in dir(Selection('test'))
        True
        """
        return objecttools.dir_(self)<|MERGE_RESOLUTION|>--- conflicted
+++ resolved
@@ -8,11 +8,8 @@
 import types
 from typing import *
 # ...from site-packages
-<<<<<<< HEAD
+import networkx
 import numpy
-=======
-import networkx
->>>>>>> c471396e
 # ...from HydPy
 import hydpy
 from hydpy.core import devicetools
